--- conflicted
+++ resolved
@@ -22,10 +22,7 @@
   "dependencies": {
     "@docusaurus/core": "^2.0.0-alpha.66",
     "@docusaurus/preset-classic": "^2.0.0-alpha.66",
-<<<<<<< HEAD
-=======
     "@docusaurus/theme-classic": "^2.0.0-alpha.68",
->>>>>>> f8bb23a8
     "chromium": "^2.1.2",
     "classnames": "^2.2.6",
     "docusaurus-gtm-plugin": "0.0.2",
