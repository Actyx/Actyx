--- conflicted
+++ resolved
@@ -4,15 +4,9 @@
 
 ## Get setting schemas from a node
 
-<<<<<<< HEAD
 ```
 USAGE:
     ax settings schema [FLAGS] <SCOPE> <NODE>
-=======
-```bash
-ax settings schema --help
-USAGE: ax settings schema [FLAGS] <SCOPE> <NODE>
->>>>>>> 4f5688a2
 
 FLAGS:
     -h, --help       Prints help information
