--- conflicted
+++ resolved
@@ -4,15 +4,9 @@
 
 ## Get settings from a node
 
-<<<<<<< HEAD
 ```
 USAGE:
     ax settings get [FLAGS] <SCOPE> <NODE>
-=======
-```bash
-ax settings get --help
-USAGE: ax settings get [FLAGS] <SCOPE> <NODE>...
->>>>>>> 4f5688a2
 
 FLAGS:
     -h, --help           Prints help information
