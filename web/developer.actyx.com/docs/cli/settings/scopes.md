---
title: ax settings scopes
---

## Get setting scopes from a node

<<<<<<< HEAD
```
USAGE:
    ax settings scopes [FLAGS] <NODE>
=======
```bash
ax settings scopes --help
USAGE: ax settings scopes [FLAGS] <NODE>
>>>>>>> 4f5688a2

FLAGS:
    -h, --help       Prints help information
    -l, --local      Process over local network
    -V, --version    Prints version information
    -v               Verbosity level. Add more v for higher verbosity
                     (-v, -vv, -vvv, etc.)

ARGS:
    <NODE>    Node ID or, if using `--local`, the IP address of the node to
              perform the operation on
```

Here is a simple example of using the `ax settings scopes` command:

```
# Get the settings scopes from a node:
ax settings scopes --local 10.2.3.23
```<|MERGE_RESOLUTION|>--- conflicted
+++ resolved
@@ -4,15 +4,9 @@
 
 ## Get setting scopes from a node
 
-<<<<<<< HEAD
 ```
 USAGE:
     ax settings scopes [FLAGS] <NODE>
-=======
-```bash
-ax settings scopes --help
-USAGE: ax settings scopes [FLAGS] <NODE>
->>>>>>> 4f5688a2
 
 FLAGS:
     -h, --help       Prints help information
