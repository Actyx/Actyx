--- conflicted
+++ resolved
@@ -4,15 +4,9 @@
 
 ### Start an app on a node
 
-<<<<<<< HEAD
 ```
 USAGE:
     ax apps start [FLAGS] <APP> <NODE>
-=======
-```bash
-ax apps start --help
-USAGE: ax apps start [FLAGS] <APP> <NODE>...
->>>>>>> 4f5688a2
 
 FLAGS:
     -h, --help       Prints help information
