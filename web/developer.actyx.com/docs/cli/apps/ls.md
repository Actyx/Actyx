---
title: ax apps ls
---

### List apps deployed on a node

<<<<<<< HEAD
```
USAGE:
    ax apps ls [FLAGS] <NODE>
=======
```bash
ax apps ls --help
USAGE: ax apps ls [FLAGS] [OPTIONS] <NODE>
>>>>>>> 4f5688a2

FLAGS:
    -h, --help       Prints help information
    -l, --local      Process over local network
    -V, --version    Prints version information
    -v               Verbosity level. Add more v for higher verbosity
                     (-v, -vv, -vvv, etc.)

ARGS:
    <NODE>    Node ID or, if using `--local`, the IP address of the node to
              perform the operation on
```

:::tip Output
If a node is reachable, the output of `ax apps ls` will list the status of all apps deployed on that node. If the node is unreachable, the output contains information why the node could not be reached. The Actyx CLI distinguishes 2 cases:

- Host unreachable
- ActyxOS unreachable (this means the host was reachable but the TCP connection reset)
:::

See the following examples of using the `ax apps ls` command:

```
# List the apps on a node in your local network
ax apps ls --local 10.2.3.23

NODE ID    APP ID         STATE    SETTINGS LICENSE  MODE      STARTED                    VERSION
10.2.3.23  com.actyx.mwl  running     valid   valid  enabled   2020-03-18T06:17:00+01:00  1.0.0

# Get the status of apps on a node in the local network as a JSON object
ax --json apps ls --local 10.2.3.23
{
    "code":"OK",
    "result": [
        {
            "nodeId":"10.2.3.23",
            "appId":"com.actyx.mwl",
            "version":"1.0.0",
            "running":true,
            "startedIso":"2020-05-19T07:52:35.315693528+00:00",
            "startedUnix":1589874755,
            "licensed":true,
            "settingsValid":true,
            "enabled":true
        }
    ]
}

# Use an address in a file
ax apps ls --local @address.txt

# Pass the address from stdin
echo "10.2.3.23" | ax apps ls --local @-
````

:::info`ax apps ls` only returns the state of the apps

Please keep in mind that **state**, **settings** and **license** in the  `ax apps ls` command **only** refer to the apps deployed on a node. If you want more detailed information about the node itself, you need to use [`ax nodes ls`](../nodes/ls).
:::<|MERGE_RESOLUTION|>--- conflicted
+++ resolved
@@ -4,15 +4,9 @@
 
 ### List apps deployed on a node
 
-<<<<<<< HEAD
 ```
 USAGE:
     ax apps ls [FLAGS] <NODE>
-=======
-```bash
-ax apps ls --help
-USAGE: ax apps ls [FLAGS] [OPTIONS] <NODE>
->>>>>>> 4f5688a2
 
 FLAGS:
     -h, --help       Prints help information
