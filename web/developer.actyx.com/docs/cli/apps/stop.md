---
title: ax apps stop
---

### Stop an app on a node

<<<<<<< HEAD
```
USAGE:
    ax apps stop [FLAGS] <APP> <NODE>
=======
```bash
ax apps stop --help
USAGE: ax apps stop [FLAGS] <APP> <NODE>...
>>>>>>> 4f5688a2

FLAGS:
    -h, --help       Prints help information
    -l, --local      Process over local network
    -V, --version    Prints version information
    -v               Verbosity level. Add more v for higher verbosity
                     (-v, -vv, -vvv, etc.)

ARGS:
    <APP>     App ID of the app to stop on the given node
    <NODE>    Node ID or, if using `--local`, the IP address of the node to
              perform the operation on
```

Here are a couple of example of using the `ax apps stop` command:

```
# Stop a single app on a single node
ax apps stop --local com.example.app 10.2.3.23

# Stop multiple apps using stdin
echo "com.example.myapp1
com.example.myapp2" | ax apps stop --local @- 10.2.3.23
```<|MERGE_RESOLUTION|>--- conflicted
+++ resolved
@@ -4,15 +4,9 @@
 
 ### Stop an app on a node
 
-<<<<<<< HEAD
 ```
 USAGE:
     ax apps stop [FLAGS] <APP> <NODE>
-=======
-```bash
-ax apps stop --help
-USAGE: ax apps stop [FLAGS] <APP> <NODE>...
->>>>>>> 4f5688a2
 
 FLAGS:
     -h, --help       Prints help information
