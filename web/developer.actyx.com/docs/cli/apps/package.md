---
title: ax apps package
---

### Package an app

<<<<<<< HEAD
```
USAGE:
    ax apps package [FLAGS] [PATH]
=======
```bash
ax apps package --help
USAGE: ax apps package [FLAGS] <PATH>...
>>>>>>> 4f5688a2

FLAGS:
    -h, --help       Prints help information
    -V, --version    Prints version information
    -v               Verbosity level. Add more v for higher verbosity
                     (-v, -vv, -vvv, etc.)

ARGS:
    <PATH>    Path to the app manifest of the app to package or the directory
              that contains it [default: ax-manifest.yml]
```

Here are a couple of example uses of the `ax apps package` command:

```
# Package the app in the current directory
ax apps package

# Package an app in a specific directory
ax apps package myApp/

# Package multiple apps in parallel
ax apps package myApp1/ myApp2/ ../specialApp

# Package a list of apps whose directories are in a file
ax apps package @paths.txt
```

:::note Want to save the package somewhere else than the app directory?
The `ax apps package` command always stores its output in the directory from which it was called. If you would like to save the output somewhere else, you should call the Actyx CLI from that directory and provide it the path to the directory containing the app manifest or the path to the actual manifest. Here is an example:

```
cd ../../../apps-packages
ax apps package ../projects/actyx-os/apps/example-app-1
```

:::<|MERGE_RESOLUTION|>--- conflicted
+++ resolved
@@ -4,15 +4,9 @@
 
 ### Package an app
 
-<<<<<<< HEAD
 ```
 USAGE:
     ax apps package [FLAGS] [PATH]
-=======
-```bash
-ax apps package --help
-USAGE: ax apps package [FLAGS] <PATH>...
->>>>>>> 4f5688a2
 
 FLAGS:
     -h, --help       Prints help information
