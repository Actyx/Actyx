---
title: ax apps undeploy
---

### Undeploy an app from a node

<<<<<<< HEAD
```
USAGE:
    ax apps undeploy [FLAGS] <APP> <NODE>
=======
```bash
ax apps undeploy --help
USAGE: ax apps undeploy [FLAGS] <APP> <NODE>...
>>>>>>> 4f5688a2

FLAGS:
    -h, --help       Prints help information
    -l, --local      Process over local network
    -V, --version    Prints version information
    -v               Verbosity level. Add more v for higher verbosity
                     (-v, -vv, -vvv, etc.)

ARGS:
    <APP>     App ID of the app to undeploy from the given node
    <NODE>    Node ID or, if using `--local`, the IP address of the node to
              perform the operation on
```

Here are a couple of example of using the `ax apps undeploy` command:

```
# Undeploy a specific app from a node
ax apps undeploy --local com.example.myapp1 10.2.3.23

# Undeploy an app from multiple nodes
ax apps undeploy --local com.example.myapp1 10.2.3.23 10.2.3.24

# Undeploy multiple apps from a node
echo "com.example.myapp1
com.example.myapp2" | ax apps undeploy --local @- 10.2.3.23
```<|MERGE_RESOLUTION|>--- conflicted
+++ resolved
@@ -4,15 +4,9 @@
 
 ### Undeploy an app from a node
 
-<<<<<<< HEAD
 ```
 USAGE:
     ax apps undeploy [FLAGS] <APP> <NODE>
-=======
-```bash
-ax apps undeploy --help
-USAGE: ax apps undeploy [FLAGS] <APP> <NODE>...
->>>>>>> 4f5688a2
 
 FLAGS:
     -h, --help       Prints help information
