--- conflicted
+++ resolved
@@ -4,15 +4,9 @@
 
 ### Validate app manifests
 
-<<<<<<< HEAD
 ```
 USAGE:
     ax apps validate [FLAGS] [PATH]...
-=======
-```bash
-ax apps validate --help
-USAGE: ax apps validate [FLAGS] <PATH>...
->>>>>>> 4f5688a2
 
 FLAGS:
     -h, --help       Prints help information
