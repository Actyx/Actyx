---
title: ax swarms keygen
---

## Generate a new ActyxOS swarm key

<<<<<<< HEAD
```
USAGE:
    ax swarms keygen [FLAGS] [OPTIONS]
=======
```bash
ax swarms keygen --help
USAGE: ax swarms keygen [FLAGS]
>>>>>>> 4f5688a2

FLAGS:
    -h, --help       Prints help information
    -V, --version    Prints version information
    -v               Verbosity level. Add more v for higher verbosity
                     (-v, -vv, -vvv, etc.)

OPTIONS:
    -o, --output <output>    Create file <output> and write the generated key
                             to it
```

This command is extremely simple; see for yourself:

```
# Create a swarm key
ax swarms keygen

# Create a swarm key, save it and set it on a node
ax swarms keygen | tee swarm.key | ax settings set --local com.actyx.os/general/swarmKey @- 10.2.3.23
```<|MERGE_RESOLUTION|>--- conflicted
+++ resolved
@@ -4,15 +4,9 @@
 
 ## Generate a new ActyxOS swarm key
 
-<<<<<<< HEAD
 ```
 USAGE:
     ax swarms keygen [FLAGS] [OPTIONS]
-=======
-```bash
-ax swarms keygen --help
-USAGE: ax swarms keygen [FLAGS]
->>>>>>> 4f5688a2
 
 FLAGS:
     -h, --help       Prints help information
