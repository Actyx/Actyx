---
title: Actyx Reference
id: actyx-reference
hide_title: false
hide_table_of_contents: false
sidebar_label: Actyx
keywords: [api, reference, actyx, api, reference]
description: API Reference for Actyx.
image: /images/defaults/default.svg
---

import Tabs from '@theme/Tabs'
import TabItem from '@theme/TabItem'

## Supported OS and architectures


|Platform|Supported OS|Supported architecture|
|--------|------------|----------------------|
|Windows|Windows 10|x86_64|
|Android|Android 6+|x86, arm64-v8a or armeabi-v7a [ABI](https://developer.android.com/ndk/guides/abis.html#sa)|
|Linux|Ubuntu 18.04+ or Alpine 3.9+|x86_64, aarch64, armv7 or arm|
|Docker|Docker 20+|x86_64 or aarch64|
|macOS|Big Sur|x86_64 oa aarch64 (via Rosetta emulation)|

<<<<<<< HEAD
## Networking Requirements
=======

Actyx supports the following Windows versions:
>>>>>>> 074a492e

|Device|LAN/WLAN|
|------|--------|
| <ul><li>ports 4001, 4243, 4454, 4457, 8080 unused</li><li>Incoming/outgoing connections on ports 4001, 4243, 4454, 4457, 8080 allowed</li><li>All nodes connected to same LAN/WLAN</li></ul>| <ul><li>ports 4001, 4243, 4454, 4457, 8080 unblocked</li><li>UDP unicast connections allowed (mDNS protocol, port 5353, IPv4 224.0.0.251, IPv6 ff02::fb)</li><li>Client-isolation disabled</li></ul>|

It is not recommended to put firewalls between devices of the same swarm.
Wherever possible, devices should be placed within one broadcast domain.
Placing devices of the same swarm across different broadcast domains requires [setting up a bootstrap node](../how-to/swarms/setup-bootstrap-node).

## Performance

A lot of different factors play into performance of Actyx and your apps. Assuming a standard network setup, rugged tablets or other devices with relatively low computing power, and a standard factory use case, these are approximate limits:

<<<<<<< HEAD
|Type|Performance|
|----|-----|
|Latency|below 200ms, not guaranteed as dependent on several factors|
|No. of nodes|max. 100 nodes|
|Event data rate|~1 event per node per 10 seconds|
=======

Actyx supports the following Android versions:
>>>>>>> 074a492e

The following list shows the factors that influence performance. **Please note that these are not requirements, but assumptions made for the above performance characteristics:**

|Factor|Assumption|
|----|-----|
|LAN setup and latency|standard / WiFi|
|App runtimes|Webview (Node.js) and Docker|
|Devices|Rugged tablets or other devices with relatively low computing power (e.g. Raspberry Pi 3)|
|Device CPU|1-2 GHz, x86/arm architecture|
|Device RAM|1-4GB|
|Programming language|Typescript|
|Business logic complexity|Standard factory use case, production data and machine data acquisition|

<<<<<<< HEAD
:::info Assumptions do not fit your use case?
The limits regarding performance and disk space descibed on this page are only true within the circumstances outlined above. If one of these factors changes, the limits for your solution might change. If you are looking for guidande on a specific use case, please refer to our [conceptual guide](../conceptual/performance-and-limits) or contact us.
:::
=======
- `x86`, `arm64-v8a` or `armeabi-v7a` [ABI](https://developer.android.com/ndk/guides/abis.html#sa)

</TabItem>
<TabItem value="linux">

| Operating system | Minimum version       |
| ---------------- | --------------------- |
| Ubuntu           | 18.04 (Bionic Beaver) |
| AlpineOS         | 3.9                   |

You can run Actyx on Linux on the following architectures:

- `x86_64`, `aarch64`, `armv7` or `arm`

</TabItem>
<TabItem value="docker">

Actyx supports the following Windows versions:

- Docker 20+

You can run Actyx on Docker on the following architectures:

- `x86_64`, `aarch64`

</TabItem>
</Tabs>

## Required ports

ActyxOS uses IP ports for node communication and internal services.
In order for ActyxOS to run, please make sure that the following ports are free:

1. `4001`: Used for inter-node communication

2. `4243`: Exposes a WebSocket endpoint for Actyx Pond (only on localhost)

3. `4454`: Exposes the [Event Service](./actyx-api.mdx) (only on localhost)

4. `4457`: Used for communication with the Actyx CLI or Node Manager

5. `8080`: Exposes an [IPFS Gateway](https://docs.ipfs.io/concepts/ipfs-gateway/) (only on localhost)


## Network requirements
>>>>>>> 074a492e

## Disk space requirements

The required disk space depends on the size, number, and compressibility of the events that are emitted by apps built on Actyx.
These are example calculations for factory apps, either with or without machine integrations, based on our project experience and for a 1-year timeframe:

| |With machine integrations|Without machine integrations|
|-|-------------------------|---------------------------|
|Number of nodes|8|10|
|Number of events|10,000,000|580,000|
|Disk space needed|135 MB| 36 MB|

The events used for the above examples contained information on orders and their progress, or machine values (~10) read from a OPC UA interface.

:::tip
We are already working on the functionality to configure replication and lifespan of events.
By configuring when events should be deleted or to which devices they should be replicated, you will be able to optimize for low disk space usage.
:::

## Node Settings Schema

Which settings are available and which values they may have is defined in the so-called ActyxOS **Node Setting Schema**.
The most recent version thereof is available for download at:

[https://developer.actyx.com/schemas/node-settings.schema.json](pathname:///schemas/node-settings.schema.json)<|MERGE_RESOLUTION|>--- conflicted
+++ resolved
@@ -23,12 +23,7 @@
 |Docker|Docker 20+|x86_64 or aarch64|
 |macOS|Big Sur|x86_64 oa aarch64 (via Rosetta emulation)|
 
-<<<<<<< HEAD
 ## Networking Requirements
-=======
-
-Actyx supports the following Windows versions:
->>>>>>> 074a492e
 
 |Device|LAN/WLAN|
 |------|--------|
@@ -42,16 +37,11 @@
 
 A lot of different factors play into performance of Actyx and your apps. Assuming a standard network setup, rugged tablets or other devices with relatively low computing power, and a standard factory use case, these are approximate limits:
 
-<<<<<<< HEAD
 |Type|Performance|
 |----|-----|
 |Latency|below 200ms, not guaranteed as dependent on several factors|
 |No. of nodes|max. 100 nodes|
 |Event data rate|~1 event per node per 10 seconds|
-=======
-
-Actyx supports the following Android versions:
->>>>>>> 074a492e
 
 The following list shows the factors that influence performance. **Please note that these are not requirements, but assumptions made for the above performance characteristics:**
 
@@ -65,57 +55,9 @@
 |Programming language|Typescript|
 |Business logic complexity|Standard factory use case, production data and machine data acquisition|
 
-<<<<<<< HEAD
 :::info Assumptions do not fit your use case?
 The limits regarding performance and disk space descibed on this page are only true within the circumstances outlined above. If one of these factors changes, the limits for your solution might change. If you are looking for guidande on a specific use case, please refer to our [conceptual guide](../conceptual/performance-and-limits) or contact us.
 :::
-=======
-- `x86`, `arm64-v8a` or `armeabi-v7a` [ABI](https://developer.android.com/ndk/guides/abis.html#sa)
-
-</TabItem>
-<TabItem value="linux">
-
-| Operating system | Minimum version       |
-| ---------------- | --------------------- |
-| Ubuntu           | 18.04 (Bionic Beaver) |
-| AlpineOS         | 3.9                   |
-
-You can run Actyx on Linux on the following architectures:
-
-- `x86_64`, `aarch64`, `armv7` or `arm`
-
-</TabItem>
-<TabItem value="docker">
-
-Actyx supports the following Windows versions:
-
-- Docker 20+
-
-You can run Actyx on Docker on the following architectures:
-
-- `x86_64`, `aarch64`
-
-</TabItem>
-</Tabs>
-
-## Required ports
-
-ActyxOS uses IP ports for node communication and internal services.
-In order for ActyxOS to run, please make sure that the following ports are free:
-
-1. `4001`: Used for inter-node communication
-
-2. `4243`: Exposes a WebSocket endpoint for Actyx Pond (only on localhost)
-
-3. `4454`: Exposes the [Event Service](./actyx-api.mdx) (only on localhost)
-
-4. `4457`: Used for communication with the Actyx CLI or Node Manager
-
-5. `8080`: Exposes an [IPFS Gateway](https://docs.ipfs.io/concepts/ipfs-gateway/) (only on localhost)
-
-
-## Network requirements
->>>>>>> 074a492e
 
 ## Disk space requirements
 
