--- conflicted
+++ resolved
@@ -12,13 +12,8 @@
 Information-oriented technical descriptions of the code and how to operate it.
 
 - [Actyx](./actyx.mdx)
-<<<<<<< HEAD
 - [Actyx Events API](./events-api)
 - [Actyx Pond](./actyx-pond.mdx)
-=======
-- [Actyx Event Service HTTP API](./event-service.mdx)
-- [Actyx Pond](./pond/index.md)
->>>>>>> 5935f02d
 - [ActyxOS SDK (JS/TS)](./js-ts-sdk/index.md)
 - [Actyx Node Manager](./node-manager.mdx)
 - [Actyx CLI commands](./cli/overview.md)
