---
title: Migrate your app manifest
id: migrate-app-manifest
sidebar_label: App manifest
hide_title: false
hide_table_of_contents: false
image: /images/defaults/default.svg
---

With Actyx 2.0, the format of the app manifest changes, as well as the way you provide it to Actyx. Let's use the following v1-compatible app manifest as an example for this migration guide:

```json
{
    "manifestVersion": "1.0",
    "type": "web",
    "id": "com.actyx.dashboard",
    "version": "1.0.0",
    "displayName": "Machine dashboard",
    "description": "This app displays a machine dashboard.",
    "dist": "release",
    "main": "release/index.html",
    "settingsSchema": "./settings-schema.json"
}
```

<<<<<<< HEAD
The new manifest only requires an app's id, version, and display name.
Making the above example compatible with version 2 looks as follows:
=======
The new manifest only requires an app ID, version, and display name.
Making the above example v2-compatible looks as follows:
>>>>>>> 11a3ffb4

```json
{
    "appId": "com.actyx.dashboard",
    "displayName": "Machine dashboard",
    "version": "1.0.0"
}
```

Now that you have a new manifest, you need to do 2 more things:

1. Sign the app manifest. Please follow the steps in the [how-to guide for signing app manifests](../app-auth/sign-app-manifest).
2. Instead of packaging the manifest together with the app, you now provide it to Actyx via the SDK or Pond. Please follow the steps in the [how-to guide on authenticating with an app manifest](../app-auth/authenticate-with-app-manifest).

After migrating your app manifest, you can start to migrate your app [packaging, logging and settings](./migrate-app-logs-and-settings).<|MERGE_RESOLUTION|>--- conflicted
+++ resolved
@@ -23,13 +23,8 @@
 }
 ```
 
-<<<<<<< HEAD
-The new manifest only requires an app's id, version, and display name.
-Making the above example compatible with version 2 looks as follows:
-=======
 The new manifest only requires an app ID, version, and display name.
 Making the above example v2-compatible looks as follows:
->>>>>>> 11a3ffb4
 
 ```json
 {
