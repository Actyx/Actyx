---
title: ActyxOS on Android
---

import Tabs from '@theme/Tabs';
import TabItem from '@theme/TabItem';

## Install ActyxOS on Android

### Edge device requirements

For a list of supported devices, please refer to [Supported edge devices](/docs/faq/supported-edge-devices) Your edge device must meet the following requirements to install *ActyxOS on Android*:

- Android 5.1+
- [Android System Webview](https://play.google.com/store/apps/details?id=com.google.android.webview) Version 70+
- 2GB Ram
- `x86`, `arm64-v8a` or `armeabi-v7a` [ABI](https://developer.android.com/ndk/guides/abis.html#sa)

:::tip Running *ActyxOS on Android* with a fleet management service
For running *ActyxOS on Android* in production, most users set up a fleet management service like [Workspace One](https://www.vmware.com/products/workspace-one.html). Please refer to our guide for [Using Workspace One](/docs/os/advanced-guides/using-workspace-one) for more information.
:::

### Install ActyxOS on your edge device

*ActyxOS on Android* is [publicly available in the Google Play store](https://play.google.com/store/apps/details?id=com.actyx.os.android). Just open the Google Play store on your device, search for ActyxOS and install it.

After clicking on the ActyxOS icon on your home screen, ActyxOS starts. While ActyxOS is running, you can also see ActyxOS in your notifications overview.

If you do not have access to the Google Play store, please have a look at [our guide in the Troubleshooting section](/docs/os/advanced-guides/actyxos-on-android#installing-actyxos-without-access-to-the-google-play-store).

### Check the status of your node

<<<<<<< HEAD
In order to check on its status and interact with the node, you can use the [ActyxOS Node Manager](../tools/node-manager) or, if you prefer a command line tool, use the [Actyx CLI](../../cli/getting-started.md).
=======
In order to check on its status and interact with the node, you need to download the Actyx CLI (`ax` or `ax.exe`) from <https://downloads.actyx.com> and add it to your path (for detailed insallation instructions of the Actyx CLI, go [here](/docs/cli/getting-started)).
>>>>>>> 31b081e8

<Tabs
  defaultValue="node-manager"
  values={[
    { label: 'ActyxOS Node Manager', value: 'node-manager', },
    { label: 'Actyx CLI', value: 'cli', },
  ]
}>
<TabItem value="node-manager">

Go to the **Status** tab. It should show that your ActyxOS node is reachable and **running**:

![status](/images/os/node-manager-status-1.png)

</TabItem>
<TabItem value="cli">

```bash
ax nodes ls --local <DEVICE_IP>
```

You should see something like:

```bash
+---------------+--------------+---------+----------+---------+---------------+--------------+---------------------------+---------+
| NODE ID       | DISPLAY NAME | STATE   | SETTINGS | LICENSE | APPS DEPLOYED | APPS RUNNING | STARTED                   | VERSION |
+---------------+--------------+---------+----------+---------+---------------+--------------+---------------------------+---------+
| 192.168.2.107 |              | running | invalid  | invalid | 0             | 0            | 2020-03-25T09:32:07+00:00 | 1.0.0   |
+---------------+--------------+---------+----------+---------+---------------+--------------+---------------------------+---------+
```

<<<<<<< HEAD
</TabItem>
</Tabs>


Congratulations, you have successfully installed <em>ActyxOS on Android</em>! Please note that ActyxOS is **not** operational, as you did not configure it yet. If you want to find out more about configuring ActyxOS node, please check our guide about [configuring nodes](/docs/os/advanced-guides/node-and-app-settings#configuring-nodes).
=======
Congratulations, you have successfully installed *ActyxOS on Android*! Please note that ActyxOS is **not** operational, as you did not configure it yet. If you want to find out more about configuring ActyxOS node, please check our guide about [configuring nodes](/docs/os/advanced-guides/node-and-app-settings#configuring-nodes).
>>>>>>> 31b081e8

### Where to go next

- [Quickstart](/docs/quickstart) is a tutorial about ActyxOS with ready-to-use apps and configurations
- [Get started](#get-started-with-actyx-on-android) for a detailed guide on how *ActyxOS on Android* works
- [Troubleshooting](#troubleshooting) describes common problems, workarounds and how to get help and submit issues
- [FAQs](/docs/faq/supported-programming-languages) provides answers to frequently asked questions

## Get started with ActyxOS on Android

### Starting and Stopping ActyxOS

After you click on the ActyxOS icon on your home screen, ActyxOS will start. In your notification overview you can also see whether ActyxOS is misconfigured or operational. If you want to stop ActyxOS on your node, you need to go the your device&nbsp;settings&#x2011;&#x2011;>Apps&#x2011;&#x2011;>ActyxOS and then **Force Stop** ActyxOS.

If you would like to know more about hot to configure nodes, please go to the section [**Configuring nodes** in our guide on Node and App Settings](/docs/os/advanced-guides/node-and-app-settings#configuring-nodes)

:::infoNode and App lifecycles
Depending on the lifecycle stage that your ActyxOS nodes or apps are in, your interaction with it might be limited to certain commands. Please check our guide on [Node and App Lifecycles](/docs/os/advanced-guides/node-and-app-lifecycle) to find out more.
:::

### Automatic restart of ActyxOS

If ActyxOS was running on your Android device, it will automatically restart upon reboot.

On some Android distributions you may need to explicitly permit the Autostart in Manage&nbsp;Apps&#x2011;&#x2011;>ActyxOS.

<details>
  <summary>Expand for an example</summary>

Note that the exact name of the setting depends on your Android vendor.

![Enabling Autostart](/images/os/android-settings-0.jpg "ActyxOS App Settings")

This is another example:

![Enabling Autostart](/images/os/android-settings-1.jpg "ActyxOS App Settings")

</details>

### Starting and Stopping Apps

Apart from starting and stopping apps via the [Actyx CLI](/docs/cli/getting-started), you can launch
them via the app list in the ActyxOS app or via home screen icons that you can create under app
details. Closing them in the app switcher works like for every other Android app.

Starting apps via the Actyx CLI by default works only when ActyxOS is in the foreground.
To make it work in all cases, you have grant ActyxOS permission to: "Display pop-up windows while running
in the background," "Allow apps to start automatically" or similar.
What exactly the permissions are called depends on the Android vendor. When in doubt, just
enable everything under Manage&nbsp;Apps&#x2011;&#x2011;>ActyxOS&#x2011;&#x2011;>Other&nbsp;permissions.

<details>
  <summary>Expand for an example</summary>

Note that the exact name of the settings depends on your Android vendor.

![Granting permissions to start ActyxOS apps](/images/os/android-settings-2.jpg "ActyxOS App Settings")

</details>

## Troubleshooting

### Getting help and filing issues

If you want to get help or file issues, please write an e-mail to developer@actyx.io

### Installing ActyxOS without access to the Google Play store

After you downloaded the APK, you can install it on your Android device via [`adb`](https://developer.android.com/studio/command-line/adb) (If you don't have adb, check [this installation guide](https://www.xda-developers.com/install-adb-windows-macos-linux/)).

Before you connect your edge device to your development machine, make sure that USB debugging is enabled in the developer options. When you connect both devices for the first time, a popup will appear on your edge device and ask you allow the connection. After you established a connection, run:

```bash
$ adb install actyxos.apk
axosandroid.apk: 1 file pushed. 24.7 MB/s (89486267 bytes in 3.456s)
pkg: /data/local/tmp/axosandroid.apk
Success
```

You should now see *ActyxOS on Android* on the home screen of your Android device. After clicking on the app, ActyxOS starts. While ActyxOS is running, you can also see ActyxOS in your notifications overview.

### ActyxOS node not responding

<<<<<<< HEAD
First, check that you entered the right IP in the `ax` command. If you still cannot connect, the output of `ax nodes ls` returns one of the two possible reasons (if you are using the ActyxOS Node Manager, you can find this info in the Status tab):
=======
First, check that you entered the right IP in the `ax` command. If you still cannot connect, the output of `ax nodes ls` returns one of the two possible reasons:

>>>>>>> 31b081e8
- **ActyxOS is not reachable.**
This means that ActyxOS is not running on your node. Please click on the ActyxOS icon on your home screen. If ActyxOS is running, you can see it in the notifications overview of your Android device
- **Host is not reachable.** This means that your development machine cannot connect to your node. Please check that your development machine and your node are in the same network, and your firewall(s) allows them to connect via port 4457

### ActyxOS node is not connecting to the ActyxOS Bootstrap Node

ActyxOS on Android is currently not able to resolve DNS names inside MultiAddrs and thus only supports ip4 or ip6 MultiAddrs. For example, if you want to connect to the public ActyxOS Bootstrap Node, you have to set the value

- /ip4/3.125.108.42/tcp/4001/ipfs/QmUD1mA3Y8qSQB34HmgSNcxDss72UHW2kzQy7RdVstN2hH

instead of

- /dns4/demo-bootstrap.actyx.net/tcp/4001/ipfs/QmUD1mA3Y8qSQB34HmgSNcxDss72UHW2kzQy7RdVstN2hH

ActyxOS on Docker supports both formats. We are currently working on a fix for this. Check out our [blog](https://www.actyx.com/news/) or [release notes section](/docs/os/release-notes.md) for information on our new releases.

## Known issues

### Multiple windows for one app are opened in the Android app switcher

If you stop ActyxOS while one of your apps is running and immediately start ActyxOS again, you will see multiple app windows for the same app. In order to avoid this bug, please close all app windows either before, or after you stop ActyxOS. Should you end up in this state, you can resolve the issue by just closing all app windows manually.<|MERGE_RESOLUTION|>--- conflicted
+++ resolved
@@ -30,11 +30,7 @@
 
 ### Check the status of your node
 
-<<<<<<< HEAD
 In order to check on its status and interact with the node, you can use the [ActyxOS Node Manager](../tools/node-manager) or, if you prefer a command line tool, use the [Actyx CLI](../../cli/getting-started.md).
-=======
-In order to check on its status and interact with the node, you need to download the Actyx CLI (`ax` or `ax.exe`) from <https://downloads.actyx.com> and add it to your path (for detailed insallation instructions of the Actyx CLI, go [here](/docs/cli/getting-started)).
->>>>>>> 31b081e8
 
 <Tabs
   defaultValue="node-manager"
@@ -66,15 +62,10 @@
 +---------------+--------------+---------+----------+---------+---------------+--------------+---------------------------+---------+
 ```
 
-<<<<<<< HEAD
 </TabItem>
 </Tabs>
 
-
 Congratulations, you have successfully installed <em>ActyxOS on Android</em>! Please note that ActyxOS is **not** operational, as you did not configure it yet. If you want to find out more about configuring ActyxOS node, please check our guide about [configuring nodes](/docs/os/advanced-guides/node-and-app-settings#configuring-nodes).
-=======
-Congratulations, you have successfully installed *ActyxOS on Android*! Please note that ActyxOS is **not** operational, as you did not configure it yet. If you want to find out more about configuring ActyxOS node, please check our guide about [configuring nodes](/docs/os/advanced-guides/node-and-app-settings#configuring-nodes).
->>>>>>> 31b081e8
 
 ### Where to go next
 
@@ -158,12 +149,8 @@
 
 ### ActyxOS node not responding
 
-<<<<<<< HEAD
 First, check that you entered the right IP in the `ax` command. If you still cannot connect, the output of `ax nodes ls` returns one of the two possible reasons (if you are using the ActyxOS Node Manager, you can find this info in the Status tab):
-=======
-First, check that you entered the right IP in the `ax` command. If you still cannot connect, the output of `ax nodes ls` returns one of the two possible reasons:
 
->>>>>>> 31b081e8
 - **ActyxOS is not reachable.**
 This means that ActyxOS is not running on your node. Please click on the ActyxOS icon on your home screen. If ActyxOS is running, you can see it in the notifications overview of your Android device
 - **Host is not reachable.** This means that your development machine cannot connect to your node. Please check that your development machine and your node are in the same network, and your firewall(s) allows them to connect via port 4457
