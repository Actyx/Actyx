--- conflicted
+++ resolved
@@ -136,12 +136,7 @@
     prism: {
       theme: require('prism-react-renderer/themes/palenight'),
       darkTheme: require('prism-react-renderer/themes/dracula'),
-<<<<<<< HEAD
       additionalLanguages: ['rust','csharp'],
-
-=======
-      additionalLanguages: ['rust'],
->>>>>>> 5f91f23a
     },
     googleAnalytics: {
       trackingID: 'UA-102758359-7',
