module.exports = {
  title: 'Actyx Developer',
  tagline: 'Documentation, guides and tools for building on the Actyx Platform',
  url: 'https://developer.actyx.com',
  baseUrl: '/',
  favicon: 'img/favicon.ico',
  organizationName: 'Actyx',
  projectName: 'Actyx',
  plugins: [
    [
      require.resolve('docusaurus-gtm-plugin'),
      {
        id: 'GTM-5PXCMFH',
      },
    ],
    [require.resolve('./src/plugins/analytics'), {}],
    [
      require.resolve('./src/plugins/arm'),
      {
	      releasesYml: './__auto-releases.yml',
      },
    ],
  ],
  themeConfig: {
    announcementBar: {
      id: 'os-111',
      content:
<<<<<<< HEAD
        '🥁 We released version 1.1.0 of ActyxOS! Read the <a target="_blank" rel="noopener noreferrer" href="https://developer.actyx.com/blog/2020/12/11/actyxos-1-1-0-release">blog post</a> to learn more or check out <a target="_blank" rel="noopener noreferrer" href="https://developer.actyx.com/docs/os/release-notes">release notes</a> ! 🥁',
=======
        '🥁 We released version 1.1.1 of ActyxOS! Check out <a target="_blank" rel="noopener noreferrer" href="https://downloads.actyx.com/docs/os/release-notes">release notes</a> and <a target="_blank" rel="noopener noreferrer" href="https://downloads.actyx.com">download</a> the latest and greatest! 🥁',
>>>>>>> fb63007e
      backgroundColor: '#f5f6f7',
      textColor: '#000',
    },
    colorMode: {
      defaultMode: 'light',
      disableSwitch: true,
      respectPrefersColorScheme: false,
    },
    navbar: {
      title: '',
      logo: {
        alt: 'Actyx Developer',
        src: 'img/header.svg',
      },
      items: [
        {
          label: 'ActyxOS',
          activeBasePath: 'docs/os/',
          to: 'docs/os/general/introduction',
        },
        {
          label: 'Actyx\u00a0Pond',
          activeBasePath: 'docs/pond/',
          to: 'docs/pond/introduction',
        },
        {
          label: 'Node\u00a0Management',
          position: 'left',
          items: [
            {
              label: 'Actyx\u00a0CLI',
              to: 'docs/cli/getting-started',
            },
            {
              label: 'ActyxOS\u00a0Node\u00a0Manager',
              to: 'docs/node-manager/overview',
            },
          ],
        },
        {
          to: 'docs/learn-actyx',
          activeBasePath: 'learn-actyx',
          label: 'Learn\u00a0Actyx',
          position: 'left',
        },
        {
          to: 'blog',
          label: 'Blog',
          position: 'right',
        },
        {
          to: 'releases',
          label: 'Releases',
          position: 'right',
        },
      ],
    },
    footer: {
      logo: {
        alt: 'Actyx Developer',
        src: 'img/header.svg',
        href: 'https://developer.actyx.com',
      },
      style: 'light',
      links: [
        {
          title: 'Product Documentation',
          items: [
            {
              label: 'ActyxOS',
              to: 'docs/os/general/introduction',
            },
            {
              label: 'Actyx Pond',
              to: 'docs/pond/introduction',
            },
          ],
        },
        {
          title: 'Node Management',
          items: [
            {
              label: 'Actyx CLI',
              to: 'docs/cli/getting-started',
            },
            {
              label: 'Actyx Node Manager',
              to: 'docs/node-manager/overview',
            }
          ]
        },
        {
          title: 'Useful Links',
          items: [
            {
              label: 'FAQ',
              to: 'docs/faq/supported-programming-languages',
            },
            {
              label: 'Blog Posts',
              to: 'blog',
            },
            {
              label: 'Downloads',
              to: 'https://downloads.actyx.com/',
            },
            {
              label: 'Discord',
              to: 'https://discord.gg/262yJhc',
            },
          ],
        },
        {
<<<<<<< HEAD
=======
          title: 'Node Management',
          items: [
            {
              label: 'Actyx CLI',
              to: 'docs/cli/getting-started',
            },
            {
              label: 'Actyx Node Manager',
              to: 'docs/node-manager/overview',
            },
          ],
        },
        {
          title: 'Node Management',
          items: [
            {
              label: 'Actyx CLI',
              to: 'docs/cli/getting-started',
            },
            {
              label: 'Actyx Node Manager',
              to: 'docs/node-manager/overview',
            },
          ],
        },
        {
>>>>>>> fb63007e
          title: 'Actyx',
          items: [
            {
              label: 'Home',
              to: 'https://www.actyx.com',
            },
            {
              label: 'Team',
              to: 'https://www.actyx.com/company/team',
            },
            {
              label: 'Career',
              to: 'https://careers.actyx.io/',
            },
            {
              label: 'Press',
              to: 'https://www.actyx.com/news',
            },
          ],
        },
      ],
      copyright: `Copyright © ${new Date().getFullYear()} Actyx AG`,
    },
    prism: {
      theme: require('prism-react-renderer/themes/palenight'),
      darkTheme: require('prism-react-renderer/themes/dracula'),
      additionalLanguages: ['rust', 'csharp'],
    },
    algolia: {
      apiKey: 'dee14099c148f0ca14d046428003623a',
      indexName: 'actyx_developer',
      algoliaOptions: {}, // Optional, if provided by Algolia
    },
  },
  presets: [
    [
      '@docusaurus/preset-classic',
      {
        docs: {
          sidebarPath: require.resolve('./sidebars.js'),
        },
        theme: {
          customCss: require.resolve('./src/css/custom.css'),
        },
      },
    ],
  ],
};<|MERGE_RESOLUTION|>--- conflicted
+++ resolved
@@ -25,11 +25,7 @@
     announcementBar: {
       id: 'os-111',
       content:
-<<<<<<< HEAD
-        '🥁 We released version 1.1.0 of ActyxOS! Read the <a target="_blank" rel="noopener noreferrer" href="https://developer.actyx.com/blog/2020/12/11/actyxos-1-1-0-release">blog post</a> to learn more or check out <a target="_blank" rel="noopener noreferrer" href="https://developer.actyx.com/docs/os/release-notes">release notes</a> ! 🥁',
-=======
         '🥁 We released version 1.1.1 of ActyxOS! Check out <a target="_blank" rel="noopener noreferrer" href="https://downloads.actyx.com/docs/os/release-notes">release notes</a> and <a target="_blank" rel="noopener noreferrer" href="https://downloads.actyx.com">download</a> the latest and greatest! 🥁',
->>>>>>> fb63007e
       backgroundColor: '#f5f6f7',
       textColor: '#000',
     },
@@ -143,35 +139,6 @@
           ],
         },
         {
-<<<<<<< HEAD
-=======
-          title: 'Node Management',
-          items: [
-            {
-              label: 'Actyx CLI',
-              to: 'docs/cli/getting-started',
-            },
-            {
-              label: 'Actyx Node Manager',
-              to: 'docs/node-manager/overview',
-            },
-          ],
-        },
-        {
-          title: 'Node Management',
-          items: [
-            {
-              label: 'Actyx CLI',
-              to: 'docs/cli/getting-started',
-            },
-            {
-              label: 'Actyx Node Manager',
-              to: 'docs/node-manager/overview',
-            },
-          ],
-        },
-        {
->>>>>>> fb63007e
           title: 'Actyx',
           items: [
             {
