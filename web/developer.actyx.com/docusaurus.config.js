--- conflicted
+++ resolved
@@ -19,11 +19,7 @@
     announcementBar: {
       id: 'pond-2.3.0',
       content:
-<<<<<<< HEAD
-        '🚀 We released v2.4.0 of Actyx Pond! Read the <a target="_blank" rel="noopener noreferrer" href="https://developer.actyx.com/blog/2020/12/09/pond-240-release">Blog Post</a> to learn more! 🚀',
-=======
         '🥁 We released version 1.1.0 of ActyxOS! Read the <a target="_blank" rel="noopener noreferrer" href="https://developer.actyx.com/blog/2020/12/07/actyxos-1-1-0-release">blog post</a> to learn more or check out <a target="_blank" rel="noopener noreferrer" href="https://developer.actyx.com/docs/os/release-notes">release notes</a> ! 🥁',
->>>>>>> ba44c485
       backgroundColor: '#f5f6f7',
       textColor: '#000',
     },
