--- conflicted
+++ resolved
@@ -112,12 +112,8 @@
       />
       <VerticalSpace />
       <h2>Getting Started</h2>
-<<<<<<< HEAD
-      The fastest way to see the Actyx platform in action is to check out our{" "}
-=======
       The fastest way to see the Actyx platform in action is to check out our
       <span>&nbsp;</span>
->>>>>>> f8bb23a8
       <a href={useBaseUrl("/docs/learn-actyx/quickstart")}>Quickstart Guide</a>.
       We also provide a half-day ramp up session with one of our engineers to
       get you started developing on the Actyx platform. If you are interested
