--- conflicted
+++ resolved
@@ -2,7 +2,6 @@
   homeSidebar: [
     'home/actyx_platform',
     'home/actyx_products',
-<<<<<<< HEAD
     'home/tutorial',
     {
       type: 'category', label:
@@ -18,8 +17,6 @@
           'home/tutorial/next-steps',
         ]
     },
-=======
->>>>>>> e459e1a6
   ],
   osSidebar: [
     {
