module.exports = {
<<<<<<< HEAD
  homeSidebar: {
    'Home': [
      'home/welcome',
      'home/actyx_platform',
      'home/actyx_products',
      'home/tutorial',
    ],
  },
  osSidebar: {
    'ActyxOS': [
      'os/introduction',
      'os/design-principles',
      'os/architecture',
      'os/release-notes',
    ],
    'Getting Started': [
      'os/getting-started/installation',
      'os/getting-started/licensing',
    ],
    'Guides': [
      'os/guides/swarms',
      'os/guides/building-apps',
      'os/guides/running-apps',
      'os/guides/event-streams',
    ],
    'Advanced Guides': [
      'os/advanced-guides/app-runtimes',
      'os/advanced-guides/node-and-app-lifecycle',
      'os/advanced-guides/node-and-app-settings',
      'os/advanced-guides/actyxos-on-android',
      'os/advanced-guides/actyxos-on-docker',
      'os/advanced-guides/actyxos-bootstrap-node',
      'os/advanced-guides/using-workspace-one',
      'os/advanced-guides/using-balena',
      'os/advanced-guides/using-vscode-for-schema-validation',
    ],
    'Theoretical Foundation': [
      'os/theoretical-foundation/distributed-systems',
      'os/theoretical-foundation/event-sourcing',
      'os/theoretical-foundation/actyxos-and-cap',
    ],
    'API Reference': [
      'os/api/event-service',
      'os/api/blob-service',
      'os/api/console-service',
      'os/api/node-settings-schema',
      'os/api/app-manifest-schema',
    ],
    'SDKs': [
      'os/sdks/rust',
      'os/sdks/js-ts',
    ],
    'Tools': [
      'os/tools/node-manager',
    ]
  },
=======
  homeSidebar: [
    'home/welcome',
    'home/actyx_platform',
    'home/actyx_products',
  ],
  osSidebar: [
    {
      type: 'category',
      label: 'General',
      items: [
        'os/introduction',
        'os/design-principles',
        'os/architecture',
      ]
    },
    {
      type: 'category', label:
        'Getting Started', items: [
          'os/getting-started/installation',
          'os/getting-started/licensing',
        ]
    }, {
      type: 'category', label:
        'Guides', items: [
          'os/guides/overview',
          'os/guides/swarms',
          'os/guides/building-apps',
          'os/guides/running-apps',
          'os/guides/event-streams',
        ]
    }, {
      type: 'category', label:
        'Advanced Guides', items: [
          'os/advanced-guides/overview',
          'os/advanced-guides/actyxos-on-android',
          'os/advanced-guides/actyxos-on-docker',
          'os/advanced-guides/actyxos-on-windows',
          'os/advanced-guides/node-and-app-lifecycle',
          'os/advanced-guides/node-and-app-settings',
          'os/advanced-guides/actyxos-bootstrap-node',
          'os/advanced-guides/using-workspace-one',
          'os/advanced-guides/using-balena',
          'os/advanced-guides/using-vscode-for-schema-validation',
          'os/advanced-guides/provided-security',
        ]
    }, {
      type: 'category', label:
        'Theoretical Foundation', items: [
          'os/theoretical-foundation/distributed-systems',
          'os/theoretical-foundation/event-sourcing',
          'os/theoretical-foundation/actyxos-and-cap',
        ]
    }, {
      type: 'category', label:
        'API Reference', items: [
          'os/api/overview',
          'os/api/event-service',
          'os/api/blob-service',
          'os/api/console-service',
          'os/api/node-settings-schema',
          'os/api/app-manifest-schema',
        ]
    }, {
      type: 'category', label:
        'SDKs', items: [
          'os/sdks/rust',
          'os/sdks/js-ts',
        ]
    }, {
      type: 'category', label:
        'Tools', items: [
          'os/tools/node-manager',
          {
            type: 'category',
            label: 'Actyx CLI',
            items: [
              'cli/getting-started',
              'cli/ax',
              {
                type: 'category', label: 'ax nodes', items: [
                  'cli/nodes/nodes',
                  'cli/nodes/ls',
                ]
              },
              {
                type: 'category', label: 'ax apps', items: [
                  'cli/apps/apps',
                  'cli/apps/ls',
                  'cli/apps/validate',
                  'cli/apps/package',
                  'cli/apps/deploy',
                  'cli/apps/undeploy',
                  'cli/apps/start',
                  'cli/apps/stop',
                ]
              },
              {
                type: 'category', label: 'ax settings', items: [
                  'cli/settings/settings',
                  'cli/settings/scopes',
                  'cli/settings/schema',
                  'cli/settings/get',
                  'cli/settings/set',
                  'cli/settings/unset',
                ]
              },
              {
                type: 'category', label: 'ax logs', items: [
                  'cli/logs/logs',
                  'cli/logs/tail',
                ]
              },
              {
                type: 'category', label: 'ax swarms', items: [
                  'cli/swarms/swarms',
                  'cli/swarms/keygen',
                ]
              },
              'cli/release-notes',
            ]
          }
        ]
    },
    'os/release-notes'
  ],
>>>>>>> c556140b
  pondv1Sidebar: {
    'Versions (current: v1)': [
      { type: 'link', href: '/docs/pond/introduction', label: 'v2' },
    ],
    'Actyx Pond': [
      'pond-v1/getting-started',
      'pond-v1/programming-model',
    ],
    'Guides': [
      'pond-v1/guides/hello-world',
      'pond-v1/guides/events',
      'pond-v1/guides/local-state',
      'pond-v1/guides/subscriptions',
      'pond-v1/guides/time-travel',
      'pond-v1/guides/commands',
      'pond-v1/guides/types',
      'pond-v1/guides/snapshots',
      'pond-v1/guides/integrating-a-ui',
    ],
  },
  pondSidebar: [{
    type: 'category', label:
      'Versions (current: v2)', items: [
        { type: 'link', href: '/docs/pond-v1/getting-started', label: 'v1' },
      ]
  },
    'pond/introduction',
    'pond/getting-started',
  {
    type: 'category', label:
      'Learning the Pond in 10 steps', items: [
        'pond/guides/hello-world',
        'pond/guides/events',
        'pond/guides/local-state',
        'pond/guides/subscriptions',
        'pond/guides/typed-tags',
        'pond/guides/time-travel',
        'pond/guides/state-effects',
        'pond/guides/types',
        'pond/guides/snapshots',
        'pond/guides/integrating-a-ui',
      ]
  },
  ],
  faqSidebar: [
    'faq/supported-programming-languages',
    'faq/supported-edge-devices',
    'faq/supported-device-operating-systems',
    'faq/integrating-with-machines',
    'faq/integrating-with-software-systems',
    'faq/pre-built-actyxos-apps',
    'faq/network-requirements',
    'faq/latency-and-performance',
    'faq/number-of-devices',
    'faq/running-out-of-disk-space',
  ],
};<|MERGE_RESOLUTION|>--- conflicted
+++ resolved
@@ -1,66 +1,9 @@
 module.exports = {
-<<<<<<< HEAD
-  homeSidebar: {
-    'Home': [
-      'home/welcome',
-      'home/actyx_platform',
-      'home/actyx_products',
-      'home/tutorial',
-    ],
-  },
-  osSidebar: {
-    'ActyxOS': [
-      'os/introduction',
-      'os/design-principles',
-      'os/architecture',
-      'os/release-notes',
-    ],
-    'Getting Started': [
-      'os/getting-started/installation',
-      'os/getting-started/licensing',
-    ],
-    'Guides': [
-      'os/guides/swarms',
-      'os/guides/building-apps',
-      'os/guides/running-apps',
-      'os/guides/event-streams',
-    ],
-    'Advanced Guides': [
-      'os/advanced-guides/app-runtimes',
-      'os/advanced-guides/node-and-app-lifecycle',
-      'os/advanced-guides/node-and-app-settings',
-      'os/advanced-guides/actyxos-on-android',
-      'os/advanced-guides/actyxos-on-docker',
-      'os/advanced-guides/actyxos-bootstrap-node',
-      'os/advanced-guides/using-workspace-one',
-      'os/advanced-guides/using-balena',
-      'os/advanced-guides/using-vscode-for-schema-validation',
-    ],
-    'Theoretical Foundation': [
-      'os/theoretical-foundation/distributed-systems',
-      'os/theoretical-foundation/event-sourcing',
-      'os/theoretical-foundation/actyxos-and-cap',
-    ],
-    'API Reference': [
-      'os/api/event-service',
-      'os/api/blob-service',
-      'os/api/console-service',
-      'os/api/node-settings-schema',
-      'os/api/app-manifest-schema',
-    ],
-    'SDKs': [
-      'os/sdks/rust',
-      'os/sdks/js-ts',
-    ],
-    'Tools': [
-      'os/tools/node-manager',
-    ]
-  },
-=======
   homeSidebar: [
     'home/welcome',
     'home/actyx_platform',
     'home/actyx_products',
+    'home/tutorial',
   ],
   osSidebar: [
     {
@@ -182,7 +125,6 @@
     },
     'os/release-notes'
   ],
->>>>>>> c556140b
   pondv1Sidebar: {
     'Versions (current: v1)': [
       { type: 'link', href: '/docs/pond/introduction', label: 'v2' },
