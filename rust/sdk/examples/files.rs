--- conflicted
+++ resolved
@@ -13,21 +13,6 @@
 use structopt::StructOpt;
 use tokio::{fs::File, io::AsyncWriteExt};
 use tokio_util::compat::*;
-<<<<<<< HEAD
-use url::Url;
-
-async fn mk_http_client() -> anyhow::Result<ActyxClient> {
-    let app_manifest = AppManifest::trial(
-        app_id!("com.example.actyx-offsets"),
-        "Offsets Example".into(),
-        "0.1.0".into(),
-    )
-    .unwrap();
-    let url = Url::parse("http://localhost:4454").unwrap();
-    ActyxClient::new(url, app_manifest).await
-}
-=======
->>>>>>> 33546036
 
 #[derive(StructOpt)]
 struct Opt {
