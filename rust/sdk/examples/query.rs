--- conflicted
+++ resolved
@@ -1,11 +1,4 @@
-<<<<<<< HEAD
-use actyx_sdk::{
-    service::{EventService, Order, QueryRequest, QueryResponse},
-    Ax, AxOpts,
-};
-=======
 use actyx_sdk::{service::Order, Ax, AxOpts};
->>>>>>> d52b140c
 use futures::stream::StreamExt;
 
 // This example demonstrates how to query events.
