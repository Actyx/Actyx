use actyx_sdk::{
    service::{EventService, Order, QueryRequest, QueryResponse},
    Ax, AxOpts,
};
use futures::stream::StreamExt;
<<<<<<< HEAD
use url::Url;

async fn mk_http_client() -> anyhow::Result<ActyxClient> {
    let app_manifest = AppManifest::trial(
        app_id!("com.example.actyx-offsets"),
        "Offsets Example".into(),
        "0.1.0".into(),
    )
    .unwrap();
    let url = Url::parse("http://localhost:4454").unwrap();
    ActyxClient::new(url, app_manifest).await
}
=======
>>>>>>> 33546036

#[tokio::main]
pub async fn main() -> anyhow::Result<()> {
    let service = Ax::new(AxOpts::default()).await?;

    // all events matching the given subscription
    // sorted backwards, i.e. youngest to oldest
    let request = QueryRequest {
        lower_bound: None,
        upper_bound: None,
        query: "FROM 'sensor:temp-sensor1'".to_owned(),
        order: Order::Desc,
    };
    let mut events = service.query(request).await?;

    while let Some(QueryResponse::Event(event)) = events.next().await {
        println!("{}", event.payload.json_value());
    }
    Ok(())
}<|MERGE_RESOLUTION|>--- conflicted
+++ resolved
@@ -3,21 +3,6 @@
     Ax, AxOpts,
 };
 use futures::stream::StreamExt;
-<<<<<<< HEAD
-use url::Url;
-
-async fn mk_http_client() -> anyhow::Result<ActyxClient> {
-    let app_manifest = AppManifest::trial(
-        app_id!("com.example.actyx-offsets"),
-        "Offsets Example".into(),
-        "0.1.0".into(),
-    )
-    .unwrap();
-    let url = Url::parse("http://localhost:4454").unwrap();
-    ActyxClient::new(url, app_manifest).await
-}
-=======
->>>>>>> 33546036
 
 #[tokio::main]
 pub async fn main() -> anyhow::Result<()> {
