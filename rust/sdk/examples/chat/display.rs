--- conflicted
+++ resolved
@@ -11,7 +11,7 @@
     widgets::{Block, Borders, Clear, Paragraph, Wrap},
     Frame, Terminal,
 };
-use std::{collections::VecDeque, convert::TryInto, io};
+use std::{convert::TryInto, io};
 use tui_textarea::TextArea;
 
 mod guard {
@@ -53,9 +53,9 @@
     Messages(Reader<Vec<Message>>),
     NotConnected(String),
     Connected,
-<<<<<<< HEAD
     UpdateIdentity(Reader<Identity>),
     Scroll(i8),
+    Redraw,
 }
 
 impl Display {
@@ -91,9 +91,6 @@
 
         self.last_text_height = Some(text_height);
     }
-=======
-    Redraw,
->>>>>>> 9867bad6
 }
 
 pub async fn display(mut cell: ActoCell<Display, impl ActoRuntime>) {
@@ -112,7 +109,7 @@
             Display::Messages(m) => messages = m,
             Display::NotConnected(e) => not_connected = Some(e),
             Display::Connected => not_connected = None,
-<<<<<<< HEAD
+            Display::Redraw => {}
             Display::UpdateIdentity(i) => identity = i,
             Display::Scroll(i) => {
                 let scroll_val = if i >= 0 {
@@ -126,52 +123,6 @@
         }
         let res = terminal.draw(|f| {
             render(f, &identity, &text_area, &messages, &mut scroll_state, &not_connected);
-=======
-            Display::Redraw => {}
-        }
-        let res = terminal.draw(|f| {
-            let size = f.size();
-            let cmdheight = text_area.project(|t| t.lines().len() as u16);
-            let layout = Layout::default()
-                .direction(ratatui::prelude::Direction::Vertical)
-                .constraints([
-                    ratatui::prelude::Constraint::Min(0),
-                    ratatui::prelude::Constraint::Length(cmdheight + 2),
-                ])
-                .split(size);
-
-            messages.project(|msgs| {
-                let lines = msgs
-                    .iter()
-                    .flat_map(|msg| message_to_lines(msg, layout[0].width))
-                    .collect::<Vec<_>>();
-                f.render_widget(Paragraph::new(lines), layout[0]);
-            });
-
-            text_area.project(|t| f.render_widget(t.widget(), layout[1]));
-
-            if let Some(ref e) = not_connected {
-                let rect = centered_rect(60, 20, size);
-                let text = Paragraph::new(vec![
-                    Line::from(Span::styled(
-                        "Not connected to Actyx",
-                        Style::new().add_modifier(Modifier::BOLD),
-                    )),
-                    Line::from(""),
-                    Line::from(e.as_str()),
-                ])
-                .alignment(Alignment::Center)
-                .wrap(Wrap { trim: true })
-                .block(
-                    Block::default()
-                        .title("Error")
-                        .borders(Borders::ALL)
-                        .style(Style::new().bg(Color::Red)),
-                );
-                f.render_widget(Clear, rect);
-                f.render_widget(text, rect);
-            }
->>>>>>> 9867bad6
         });
         if let Err(e) = res {
             tracing::error!("failed to draw terminal: {}", e);
@@ -180,7 +131,6 @@
     }
 }
 
-<<<<<<< HEAD
 fn render<W: io::Write>(
     f: &mut Frame<CrosstermBackend<W>>,
     identity: &Reader<Identity>,
@@ -304,65 +254,7 @@
     }
 }
 
-// FIXME sometimes, Scrollbar from ratatui doesn't work for bottom-to-top scrolling
-//  because there is no way to calculate the height of a text
-//  meanwhile Paragraph::wrap has an opaque wrapping mechanism
-fn split_into_lines(spans: VecDeque<Span>, max_width: u16) -> Vec<Line> {
-    let max_width_as_usize: usize = max_width.into();
-    let mut lines = vec![];
-    let mut current_line = Line::default();
-    let mut current_line_width: usize = 0;
-
-    for span in spans {
-        let Span { content, style } = span;
-        let mut content: String = content.into();
-        while content.len() > 0 {
-            let remaining_line_width = max_width_as_usize.saturating_sub(current_line_width);
-
-            if remaining_line_width == 0 {
-                let line = std::mem::replace(&mut current_line, Line::default());
-                lines.push(line);
-                current_line_width = 0;
-            } else {
-                let split_point = usize::min(remaining_line_width, content.len());
-                let (pushable_content, remaining_content) = {
-                    let (a, b) = content.split_at(split_point);
-                    (String::from(a), String::from(b))
-                };
-
-                let pushable_content_length = pushable_content.len();
-                let mut new_span = Span::from(pushable_content);
-                new_span.patch_style(style.clone());
-
-                current_line.spans.push(new_span);
-                current_line_width += pushable_content_length;
-
-                content = remaining_content
-            }
-        }
-    }
-
-    lines.push(current_line);
-
-    lines
-}
-
 fn message_to_lines(msg: &Message, max_width: u16) -> Vec<Line> {
-    let time = DateTime::<Utc>::from(msg.time).to_rfc3339();
-    split_into_lines(
-        VecDeque::from([
-            Span::styled(time, Style::new().add_modifier(Modifier::ITALIC)),
-            Span::raw(" "),
-            Span::styled(&msg.from, Style::new().add_modifier(Modifier::BOLD)),
-            Span::raw(": "),
-            Span::raw(&msg.text),
-        ]),
-        max_width,
-    )
-}
-
-=======
-fn message_to_lines(msg: &Message, width: u16) -> Vec<Line<'static>> {
     let time = DateTime::<Utc>::from(msg.time).to_rfc3339();
     let mut first = vec![
         Span::styled(time, Style::new().add_modifier(Modifier::ITALIC)),
@@ -373,7 +265,7 @@
     let first_width: usize = first.iter().map(|s| s.width()).sum();
     let indent = Span::raw(" ".repeat(first_width));
 
-    let inputs = textwrap::wrap(&msg.text, usize::from(width).saturating_sub(first_width).max(20));
+    let inputs = textwrap::wrap(&msg.text, usize::from(max_width).saturating_sub(first_width).max(20));
     let mut lines = vec![];
     for (idx, input) in inputs.into_iter().enumerate() {
         let mut v = if idx == 0 {
@@ -387,7 +279,6 @@
     lines
 }
 
->>>>>>> 9867bad6
 /// helper function to create a centered rect using up certain percentage of the available rect `r`
 fn centered_rect(percent_x: u16, percent_y: u16, r: Rect) -> Rect {
     let popup_layout = Layout::default()
