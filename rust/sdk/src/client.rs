use anyhow::Result;
use bytes::Bytes;
use derive_more::{Display, Error};
use futures::{
    future::{self, BoxFuture, FusedFuture},
    stream::{iter, BoxStream, Stream, StreamExt},
    FutureExt,
};

use libipld::Cid;
use reqwest::{
    header::{CONTENT_DISPOSITION, CONTENT_TYPE},
    multipart::Form,
    Client, RequestBuilder, Response, StatusCode,
};
use serde::{Deserialize, Serialize};
#[allow(unused)]
use std::time::Duration;
use std::{
    fmt::Debug,
    future::Future,
    mem::replace,
    pin::Pin,
    str::FromStr,
    sync::{Arc, RwLock},
};
use url::Url;

#[cfg(feature = "with-tokio")]
use rand::Rng;
#[cfg(feature = "with-tokio")]
use std::time::Duration;

use crate::{
    service::{
        AuthenticationResponse, FilesGetResponse, OffsetsResponse, Order, PublishEvent, PublishRequest,
        PublishResponse, QueryRequest, QueryResponse, SessionId, SubscribeMonotonicRequest, SubscribeMonotonicResponse,
        SubscribeRequest, SubscribeResponse,
    },
    AppManifest, NodeId, OffsetMap, Payload, TagSet,
};
<<<<<<< HEAD
#[allow(unused)]
use rand::Rng;
=======
>>>>>>> d52b140c

/// [`Ax`]'s configuration options.
pub struct AxOpts {
    pub url: url::Url,
    pub manifest: AppManifest,
}

impl AxOpts {
    /// Create an [`AxOpts`] with a custom URL and the default application manifest.
    ///
    /// This function is similar manually constructing the following:
    /// ```no_run
    /// # use actyx_sdk::AxOpts;
    /// # fn opts() -> AxOpts {
    /// AxOpts {
    ///     url: "https://your.host:1234".parse().unwrap(),
    ///     ..Default::default()
    /// }.into()
    /// # }
    /// ```
    pub fn url(url: &str) -> anyhow::Result<Self> {
        Ok(Self {
            url: Url::from_str(url)?,
            ..Default::default()
        })
    }

    /// Create an [`AxOpts`] with a custom application manifest and the default URL.
    ///
    /// This function is similar manually constructing the following:
    /// ```no_run
    /// # use actyx_sdk::{app_id, AppManifest, AxOpts};
    /// # fn opts() -> AxOpts {
    /// AxOpts {
    ///     manifest: AppManifest::trial(
    ///         app_id!("com.example.app"),
    ///         "Example manifest".to_string(),
    ///         "0.1.0".to_string()
    ///     ).unwrap(),
    ///     ..Default::default()
    /// }.into()
    /// # }
    /// ```
    pub fn manifest(manifest: AppManifest) -> anyhow::Result<Self> {
        Ok(Self {
            manifest,
            ..Default::default()
        })
    }
}

impl Default for AxOpts {
    /// Return a default set of options.
    ///
    /// The default URL is `http://localhost:4454`,
    /// for the default manifest see [`AppManifest`].
    fn default() -> Self {
        Self {
            url: url::Url::from_str("http://localhost:4454").unwrap(),
            manifest: Default::default(),
        }
    }
}

async fn get_token(client: &Client, base_url: &Url, app_manifest: &AppManifest) -> anyhow::Result<String> {
    let body = serde_json::to_value(app_manifest).context(|| format!("serializing {:?}", app_manifest))?;
    let response = client.post(base_url.join("auth")?).json(&body).send().await?;
    let bytes = response
        .bytes()
        .await
        .context(|| "getting body for authentication response")?;
    let token: AuthenticationResponse =
        serde_json::from_slice(bytes.as_ref()).context(|| "deserializing authentication response")?;
    Ok(token.token)
}

/// The Actyx client.
#[derive(Clone)]
pub struct Ax {
    client: Client,
    base_url: Url,
    token: Arc<RwLock<String>>,
    app_manifest: AppManifest,
    node_id: NodeId,
}

impl Ax {
    /// Instantiate a new [`Ax`] with the provided options.
    ///
    /// See [`AxOpts`] for more information.
    pub async fn new(opts: AxOpts) -> anyhow::Result<Self> {
        let origin = opts.url;
        let app_manifest = opts.manifest;

        // NOTE(duarte): we could probably validate this in the opts
        // We would need to provide a `new` instead of letting users do struct instantiation by hand though
        anyhow::ensure!(!origin.cannot_be_a_base(), "{} is not a valid base address", origin);
        let mut base_url = origin;
        base_url.set_path("api/v2/");
        let client = Client::new();

        let node_id = client
            .get(base_url.join("node/id").unwrap())
            .send()
            .await?
            .text()
            .await
            .context(|| "getting body for GET node/id")?
            .parse()?;

        let token = get_token(&client, &base_url, &app_manifest).await?;

        Ok(Self {
            client,
            base_url,
            token: Arc::new(RwLock::new(token)),
            app_manifest,
            node_id,
        })
    }

    /// Return the ID of the node [`Ax`] is connected to.
    pub fn node_id(&self) -> NodeId {
        self.node_id
    }

    pub(crate) fn events_url(&self, path: &str) -> Url {
        // Safe to unwrap, because we fully control path creation
        self.base_url.join(&format!("events/{}", path)).unwrap()
    }

    pub(crate) fn files_url(&self) -> Url {
        self.base_url.join("files/").unwrap()
    }

    async fn re_authenticate(&self) -> anyhow::Result<String> {
        let token = get_token(&self.client, &self.base_url, &self.app_manifest).await?;
        let mut write_guard = self.token.write().unwrap();
        *write_guard = token.clone();
        Ok(token)
    }

    /// Perform a request (to Actyx APIs).
    /// If an authorization error (code 401) is returned, it will try to re-authenticate.
    /// If the service is unavailable (code 503), this method will retry to perform the
    /// request up to 10 times with exponentially increasing delay - currently,
    /// this behavior is only available if the `with-tokio` feature is enabled.
    pub(crate) async fn do_request(&self, f: impl FnOnce(&Client) -> RequestBuilder) -> anyhow::Result<Response> {
        let token = self.token.read().unwrap().clone();
        let builder = f(&self.client);
        let builder_clone = builder.try_clone();

        let req = builder.header("Authorization", &format!("Bearer {}", token)).build()?;
        let url = req.url().clone();
        let method = req.method().clone();
        let mut response = self
            .client
            .execute(req)
            .await
            .context(|| format!("sending {} {}", method, url))?;

        if let Some(builder) = builder_clone.as_ref() {
            // Request body is not a Stream, so we can retry
            if response.status() == StatusCode::UNAUTHORIZED {
                let token = self.re_authenticate().await?;
                response = builder
                    .try_clone()
                    .expect("Already cloned it once")
                    .header("Authorization", &format!("Bearer {}", token))
                    .send()
                    .await
                    .context(|| format!("sending {} {}", method, url))?;
            }

            #[cfg(feature = "with-tokio")]
            {
                let mut retries = 10;
                let mut delay = Duration::from_secs(0);
                loop {
                    if response.status() == StatusCode::SERVICE_UNAVAILABLE && retries > 0 {
                        retries -= 1;
                        delay = delay * 2 + Duration::from_millis(rand::thread_rng().gen_range(10..200));
                        tracing::debug!(
                            "Actyx Node is overloaded, retrying {} {} with a delay of {:?}",
                            method,
                            url,
                            delay
                        );
                        tokio::time::sleep(delay).await;
                        response = builder
                            .try_clone()
                            .expect("Already cloned it once")
                            .header("Authorization", &format!("Bearer {}", token))
                            .send()
                            .await
                            .context(|| format!("sending {} {}", method, url))?;
                    } else {
                        break;
                    }
                }
            }
        } else {
            tracing::warn!("Request can't be retried, as its body is based on a stream");
            // Request body is a stream, so impossible to retry
            if response.status() == StatusCode::UNAUTHORIZED {
                tracing::info!("Can't retry request, but re-authenticated anyway. SDK user must retry request.");
                self.re_authenticate().await?;
            }
        }

        if response.status().is_success() {
            Ok(response)
        } else {
            let error_code = response.status().as_u16();
            Err(AxError {
                error: response
                    .json()
                    .await
                    .context(|| format!("getting body for {} reply to {:?}", error_code, builder_clone))?,
                error_code,
                context: format!("sending {:?}", builder_clone),
            }
            .into())
        }
    }

    // TODO: #558
    pub async fn files_post(&self, files: impl IntoIterator<Item = reqwest::multipart::Part>) -> anyhow::Result<Cid> {
        let mut form = Form::new();
        for file in files {
            form = form.part("file", file);
        }
        let response = self
            .do_request(move |c| c.post(self.files_url()).multipart(form))
            .await?;
        let hash = response
            .text_with_charset("utf-8")
            .await
            .context(|| "Parsing response".to_string())?;
        let cid = Cid::from_str(&hash).map_err(|e| AxError {
            error: serde_json::Value::String(e.to_string()),
            error_code: 102,
            context: format!("Tried to parse {} into a Cid", hash),
        })?;
        Ok(cid)
    }

    // TODO: #558
    pub async fn files_get(&self, cid_or_name: &str) -> anyhow::Result<FilesGetResponse> {
        let url = self.files_url().join(cid_or_name)?;
        let response = self.do_request(move |c| c.get(url)).await?;

        let maybe_name = response.headers().get(CONTENT_DISPOSITION).cloned();
        let maybe_mime = response.headers().get(CONTENT_TYPE).cloned();
        let bytes = response.bytes().await?;
        if let Ok(dir @ FilesGetResponse::Directory { .. }) = serde_json::from_slice(bytes.as_ref()) {
            Ok(dir)
        } else {
            let mime = maybe_mime
                .and_then(|h| h.to_str().ok().map(|x| x.to_string()))
                .unwrap_or_else(|| "application/octet-stream".to_string());
            let name = maybe_name
                .and_then(|n| {
                    n.to_str().ok().and_then(|p| {
                        p.split(';')
                            .find(|x| x.starts_with("filename="))
                            .map(|f| f.trim_start_matches("filename=").to_string())
                    })
                })
                .unwrap_or_default();
            Ok(FilesGetResponse::File {
                name,
                bytes: bytes.to_vec(),
                mime,
            })
        }
    }

    /// Returns known offsets across local and replicated streams.
    ///
    /// If an authorization error (code 401) is returned, it will try to re-authenticate.
    /// If the service is unavailable (code 503), this method will retry to perform the
    /// request up to 10 times with exponentially increasing delay - currently,
    /// this behavior is only available if the `with-tokio` feature is enabled.
    pub async fn offsets(&self) -> anyhow::Result<OffsetsResponse> {
        let response = self.do_request(|c| c.get(self.events_url("offsets"))).await?;
        let bytes = response
            .bytes()
            .await
            .context(|| format!("getting body for GET {}", self.events_url("offsets")))?;
        Ok(serde_json::from_slice(bytes.as_ref()).context(|| {
            format!(
                "deserializing offsets response from {:?} received from GET {}",
                bytes,
                self.events_url("offsets")
            )
        })?)
    }

    /// Returns a builder for publishing events.
    ///
    /// [`Publish`] implements the [`Future`] trait, thus, it can be `.await`ed.
    ///
    /// Example:
    /// ```no_run
    /// use actyx_sdk::{Ax, AxOpts, service::PublishResponse};
    /// async fn publish_example() {
    ///     let response = Ax::new(AxOpts::default())
    ///         .await
    ///         .unwrap()
    ///         .publish()
    ///         .await
    ///         .unwrap();
    ///     println!("{:?}", response);
    /// }
    /// ```
    pub fn publish(&self) -> Publish<'_> {
        Publish::new(self)
    }

    /// Returns a builder to query events.
    ///
    /// Query order defined in the query itself takes precedence over options.
    /// See [`Query::with_order`] for more information.
    ///
    /// [`Query`] implements the [`Future`] trait, thus, it can be `.await`ed.
    ///
    /// Example:
    /// ```no_run
    /// use actyx_sdk::{Ax, AxOpts, service::QueryResponse};
    /// use futures::stream::StreamExt;
    /// async fn query_example() {
    ///     let mut response = Ax::new(AxOpts::default())
    ///         .await
    ///         .unwrap()
    ///         .query("FROM allEvents")
    ///         .await
    ///         .unwrap();
    ///     while let Some(event) = response.next().await {
    ///         println!("{:?}", event);
    ///     }
    /// }
    /// ```
    pub fn query<Q: Into<String> + Send>(&self, query: Q) -> Query<'_> {
        Query::new(self, query)
    }

    /// Returns a builder to subscribe to an event query.
    ///
    /// [`Subscribe`] implements the [`Future`] trait, thus, it can be `.await`ed.
    ///
    /// Example:
    /// ```no_run
    /// use actyx_sdk::{Ax, AxOpts, service::SubscribeResponse};
    /// use futures::stream::StreamExt;
    /// async fn subscribe_example() {
    ///     let service = Ax::new(AxOpts::default()).await.unwrap();
    ///     let mut subscribe_stream = service.subscribe("FROM 'example:tag'").await.unwrap();
    ///     while let Some(response) = subscribe_stream.next().await {
    ///         println!("{:?}", response)
    ///     }
    /// }
    /// ```
    pub fn subscribe<Q: Into<String> + Send>(&self, query: Q) -> Subscribe<'_> {
        Subscribe::new(self, query)
    }

    /// Returns a builder to subscribe to an event query.
    ///
    /// [`SubscribeMonotonic`] implements the [`Future`] trait, thus, it can be `.await`ed.
    ///
    /// Example:
    /// ```no_run
    /// use actyx_sdk::{Ax, AxOpts, service::SubscribeMonotonicResponse};
    /// use futures::stream::StreamExt;
    /// async fn subscribe_monotonic_example() {
    ///     let service = Ax::new(AxOpts::default()).await.unwrap();
    ///     let mut subscribe_stream = service.subscribe_monotonic("FROM 'example:tag'").await.unwrap();
    ///     while let Some(response) = subscribe_stream.next().await {
    ///         println!("{:?}", response)
    ///     }
    /// }
    /// ```
    pub fn subscribe_monotonic<Q: Into<String> + Send>(&self, query: Q) -> SubscribeMonotonic<'_> {
        SubscribeMonotonic::new(self, query)
    }
}

impl Debug for Ax {
    fn fmt(&self, f: &mut std::fmt::Formatter<'_>) -> std::fmt::Result {
        f.debug_struct("Ax")
            .field("base_url", &self.base_url.as_str())
            .field("app_manifest", &self.app_manifest)
            .finish()
    }
}

pub(crate) fn to_lines(stream: impl Stream<Item = Result<Bytes, reqwest::Error>>) -> impl Stream<Item = Vec<u8>> {
    let mut buf = Vec::<u8>::new();
    let to_lines = move |bytes: Bytes| {
        buf.extend_from_slice(bytes.as_ref());
        let mut ret = buf.split(|b| *b == b'\n').map(|bs| bs.to_vec()).collect::<Vec<_>>();
        if let Some(last) = ret.pop() {
            buf.clear();
            buf.extend_from_slice(last.as_ref());
        }
        iter(ret.into_iter().map(|mut bs| {
            if bs.ends_with(b"\r") {
                bs.pop();
            }
            bs
        }))
    };
    stream
        .take_while(|res| future::ready(res.is_ok()))
        .map(|res| res.unwrap())
        .map(to_lines)
        .flatten()
}

/// Request builder for event publishing.
///
/// Warning: [`Publish`] implements the [`Future`] trait and as such it can be polled.
/// Calling _any_ [`Publish`] function after polling will result in a panic!
pub enum Publish<'a> {
    Initial { client: &'a Ax, request: PublishRequest },
    Pending(BoxFuture<'a, anyhow::Result<PublishResponse>>),
    Void,
}

impl<'a> Publish<'a> {
    fn new(client: &'a Ax) -> Self {
        Self::Initial {
            client,
            request: PublishRequest { data: vec![] },
        }
    }

    /// Add an event.
    ///
    /// This adds the given event to the list of events that will be emitted once this
    /// publishing request is submitted by using `.await` on it.
    ///
    /// # Panics
    ///
    /// Calling this function after polling [`Publish`] will result in a panic.
    ///
    /// # Example
    ///
    /// ```no_run
    /// use actyx_sdk::{tags, Ax, AxOpts, service::PublishResponse};
    /// async fn event_example() -> PublishResponse {
    ///     let service = Ax::new(AxOpts::default()).await.unwrap();
    ///     service
    ///         .publish()
    ///         .event(
    ///             tags!("temperature", "sensor:temp-sensor1"),
    ///             &serde_json::json!({ "temperature": 10 }),
    ///         )
    ///         .unwrap()
    ///         .event(
    ///             tags!("temperature", "sensor:temp-sensor2"),
    ///             &serde_json::json!({ "temperature": 21 }),
    ///         )
    ///         .unwrap()
    ///         .await
    ///         .unwrap()
    /// }
    /// ```
    pub fn event<E: Serialize>(mut self, tags: TagSet, event: &E) -> Result<Self, serde_cbor::Error> {
        if let Self::Initial { ref mut request, .. } = self {
            request.data.push(PublishEvent {
                tags,
                payload: Payload::compact(event)?,
            });
            return Ok(self);
        }
        panic!("Calling Publish::event after polling.")
    }

    /// Add events from an iterable.
    ///
    /// This adds the given events to the list of events that will be emitted once this
    /// publishing request is submitted by using `.await` on it.
    ///
    /// # Panics
    ///
    ///  Calling this function after polling [`Publish`] will result in a panic.
    ///
    /// # Example
    ///
    /// ```no_run
    /// use actyx_sdk::{tags, Ax, AxOpts, Payload, service::{PublishEvent, PublishResponse}};
    /// async fn events_example() -> PublishResponse {
    ///     let service = Ax::new(AxOpts::default()).await.unwrap();
    ///     service
    ///         .publish()
    ///         .events([
    ///             PublishEvent {
    ///                 tags: tags!("temperature", "sensor:temp-sensor1"),
    ///                 payload: Payload::compact(&serde_json::json!({ "temperature": 10 })).unwrap(),
    ///             },
    ///             PublishEvent {
    ///                 tags: tags!("temperature", "sensor:temp-sensor2"),
    ///                 payload: Payload::compact(&serde_json::json!({ "temperature": 27 })).unwrap(),
    ///             },
    ///         ])
    ///         .await
    ///         .unwrap()
    /// }
    /// ```
    pub fn events<E: IntoIterator<Item = impl Into<PublishEvent>>>(mut self, events: E) -> Self {
        if let Self::Initial { ref mut request, .. } = self {
            request.data.extend(events.into_iter().map(Into::into));
            return self;
        }
        panic!("Calling Publish::events after polling.");
    }
}

impl<'a> Future for Publish<'a> {
    type Output = anyhow::Result<PublishResponse>;

    fn poll(self: Pin<&mut Self>, cx: &mut std::task::Context<'_>) -> std::task::Poll<Self::Output> {
        let this = self.get_mut();
        loop {
            *this = match replace(this, Publish::Void) {
                Publish::Initial { client, request } => {
                    let publish_response = async move {
                        let publish_url = client.events_url("publish");
                        let response = client.do_request(|c| c.post(publish_url).json(&request)).await?;
                        let body = response.bytes().await?;
                        Ok(serde_json::from_slice::<PublishResponse>(&body)?)
                    };
                    Publish::Pending(publish_response.boxed())
                }
                Publish::Pending(mut publish_response_future) => {
                    let polled = publish_response_future.poll_unpin(cx);
                    if polled.is_pending() {
                        *this = Publish::Pending(publish_response_future);
                    }
                    return polled;
                }
                Publish::Void => panic!("Polling a terminated Publish future"),
            };
        }
    }
}

impl<'a> FusedFuture for Publish<'a> {
    fn is_terminated(&self) -> bool {
        matches!(self, Publish::Void)
    }
}

/// Request builder for queries.
///
/// Warning: [`Query`] implements the [`Future`] trait, as such it can be polled.
/// Calling _any_ [`Query`] function after polling will result in a panic!
pub enum Query<'a> {
    Initial { client: &'a Ax, request: QueryRequest },
    Pending(BoxFuture<'a, anyhow::Result<BoxStream<'static, QueryResponse>>>),
    Void,
}

impl<'a> Query<'a> {
    fn new<Q: Into<String>>(client: &'a Ax, query: Q) -> Self {
        Self::Initial {
            client,
            request: QueryRequest {
                query: query.into(),
                lower_bound: Some(OffsetMap::empty()),
                upper_bound: None,
                order: Order::Asc,
            },
        }
    }

    /// Add a (exclusive) lower bound to the query.
    ///
    /// For more information on offsets, as well as lower and upper bounds refer to the
    /// [offsets and partitions](https://developer.actyx.com/docs/conceptual/event-streams#offsets-and-partitions) documentation page.
    ///
    /// The lower bound limits the start of the query events.
    /// As an example, consider the following (example) events:
    /// ```json
    /// { "offset": 1, "event": { "temperature": 10 } }
    /// { "offset": 3, "event": { "temperature": 12 } }
    /// { "offset": 14, "event": { "temperature": 9 } }
    /// ```
    /// If you set the lower bound to `10`, only the last event will be returned.
    ///
    /// # Panics
    ///
    /// Calling this function after polling [`Query`] will result in a panic.
    ///
    /// # Examples
    ///
    /// ```no_run
    /// use actyx_sdk::{Ax, AxOpts, service::QueryResponse};
    /// use futures::stream::StreamExt;
    /// async fn lower_bound_example() {
    ///     let service = Ax::new(AxOpts::default()).await.unwrap();
    ///     // It's not always the case that you need to read the past
    ///     // hence, you can get the current offsets and read from then onwards
    ///     let present_offsets = service.offsets().await.unwrap().present;
    ///     let mut response = service.query("FROM allEvents")
    ///         .with_lower_bound(present_offsets)
    ///         .await
    ///         .unwrap();
    ///     while let Some(event) = response.next().await {
    ///         println!("{:?}", event);
    ///     }
    /// }
    /// ```
    ///
    /// Generating an `OffsetMap` out of thin air is usually not possible because they
    /// require stream IDs — which require knowledge of the streams and so on.
    /// Hence, a more involved and useful example requires you to perform a query to
    /// get an offset map when the query finishes streaming all results.
    ///
    /// ```no_run
    /// use actyx_sdk::{service::QueryResponse, tags, Ax, AxOpts, Offset};
    /// use futures::stream::StreamExt;
    /// async fn lower_bound_example() {
    ///     let service = Ax::new(AxOpts::default()).await.unwrap();
    ///     // We're publishing events for a completely functional example
    ///     let publish_response = service
    ///         .publish()
    ///         .event(
    ///             tags!("temperature", "sensor:temp-sensor1"),
    ///             &serde_json::json!({ "temperature": 10 }),
    ///         ).unwrap()
    ///         .event(
    ///             tags!("temperature", "sensor:temp-sensor2"),
    ///             &serde_json::json!({ "temperature": 21 }),
    ///         ).unwrap()
    ///         .event(
    ///             tags!("temperature", "sensor:temp-sensor3"),
    ///             &serde_json::json!({ "temperature": 40 }),
    ///         ).unwrap()
    ///         .await.unwrap();
    ///     // Query for the "halfway" event
    ///     let mut query_response = service
    ///         .query("FROM 'sensor:temp-sensor2'")
    ///         .await
    ///         .unwrap();
    ///     // This loop is a bit of a dirty hack for demonstration purposes
    ///     // in real world usage you will most likely be using the events
    ///     // and keeping the offset map in the end.
    ///     let offsets = loop {
    ///         let result = query_response.next().await.unwrap();
    ///         if let QueryResponse::Offsets(offsets) = result {
    ///             break offsets.offsets;
    ///         }
    ///     };
    ///     // Query for all 'temperature' events with the previous query `OffsetMap`
    ///     // as a lower bound. We're expecting to only see events after the "halfway"
    ///     // event — {"temperature"}
    ///     let mut query_response = service
    ///         .query("FROM 'temperature'")
    ///         .with_lower_bound(offsets.clone())
    ///         .await.unwrap();
    ///     while let Some(response) = query_response.next().await {
    ///         println!("{:?}", response);
    ///     }
    /// }
    /// ```
    pub fn with_lower_bound(mut self, lower_bound: OffsetMap) -> Self {
        if let Self::Initial { ref mut request, .. } = self {
            request.lower_bound = Some(lower_bound);
            return self;
        }
        panic!("Calling Query::with_lower_bound after polling.")
    }

    /// Add an (inclusive) upper bound to the query.
    ///
    /// For more information on offsets, as well as lower and upper bounds refer to the
    /// [offsets and partitions](https://developer.actyx.com/docs/conceptual/event-streams#offsets-and-partitions) documentation page.
    ///
    /// The upper bound limits the start of the query events.
    /// As an example, consider the following (example) events:
    /// ```json
    /// { "offset": 1, "event": { "temperature": 10 } }
    /// { "offset": 3, "event": { "temperature": 12 } }
    /// { "offset": 14, "event": { "temperature": 9 } }
    /// ```
    /// If you set the upper bound to `10`, the first two events will be returned.
    ///
    /// # Panics
    ///
    /// Calling this function after polling [`Query`] will result in a panic.
    ///
    /// # Examples
    ///
    /// ```no_run
    /// use actyx_sdk::{Ax, AxOpts};
    /// use futures::stream::StreamExt;
    /// async fn upper_bound_example() {
    ///     let service = Ax::new(AxOpts::default()).await.unwrap();
    ///     let present_offsets = service.offsets().await.unwrap().present;
    ///     let mut response = service.query("FROM allEvents")
    ///         .with_upper_bound(present_offsets)
    ///         .await
    ///         .unwrap();
    ///     while let Some(event) = response.next().await {
    ///         println!("{:?}", event);
    ///     }
    /// }
    /// ```
    ///
    /// Generating an `OffsetMap` out of thin air is usually not possible because they
    /// require stream IDs — which require knowledge of the streams and so on.
    /// Hence, a more involved and useful example requires you to perform a query to
    /// get an offset map when the query finishes streaming all results.
    ///
    /// ```no_run
    /// use actyx_sdk::{service::QueryResponse, tags, Ax, AxOpts, Offset};
    /// use futures::stream::StreamExt;
    /// async fn upper_bound_example() {
    ///     let service = Ax::new(AxOpts::default()).await.unwrap();
    ///     // We're publishing events for a completely functional example
    ///     let publish_response = service
    ///         .publish()
    ///         .event(
    ///             tags!("temperature", "sensor:temp-sensor1"),
    ///             &serde_json::json!({ "temperature": 10 }),
    ///         ).unwrap()
    ///         .event(
    ///             tags!("temperature", "sensor:temp-sensor2"),
    ///             &serde_json::json!({ "temperature": 21 }),
    ///         ).unwrap()
    ///         .event(
    ///             tags!("temperature", "sensor:temp-sensor3"),
    ///             &serde_json::json!({ "temperature": 40 }),
    ///         ).unwrap()
    ///         .await.unwrap();
    ///     // Query for the "halfway" event
    ///     let mut query_response = service
    ///         .query("FROM 'sensor:temp-sensor2'")
    ///         .await
    ///         .unwrap();
    ///     // This loop is a bit of a dirty hack for demonstration purposes
    ///     // in real world usage you will most likely be using the events
    ///     // and keeping the offset map in the end.
    ///     let offsets = loop {
    ///         let result = query_response.next().await.unwrap();
    ///         if let QueryResponse::Offsets(offsets) = result {
    ///             break offsets.offsets;
    ///         }
    ///     };
    ///     // Query for all 'temperature' events with the previous query `OffsetMap`
    ///     // as an upper bound. We're expecting to only see events after the "halfway"
    ///     // event — {"temperature"}
    ///     let mut query_response = service
    ///         .query("FROM 'temperature'")
    ///         .with_upper_bound(offsets.clone())
    ///         .await.unwrap();
    ///     while let Some(response) = query_response.next().await {
    ///         println!("{:?}", response);
    ///     }
    /// }
    /// ```
    pub fn with_upper_bound(mut self, upper_bound: OffsetMap) -> Self {
        if let Self::Initial { ref mut request, .. } = self {
            request.upper_bound = Some(upper_bound);
            return self;
        }
        panic!("Calling Query::with_upper_bound after polling.")
    }

    /// Dual to [`Query::with_upper_bound`], removes the upper bound.
    ///
    /// When no upper bound is provided or is removed using this function
    /// it will be filled in by Actyx when processing the query, the upper bound
    /// will then be the currently known offsets (in other words, the "present").
    ///
    /// # Panics
    ///
    /// Calling this function after polling [`Query`] will result in a panic.
    ///
    /// # Example
    ///
    /// ```no_run
    /// use actyx_sdk::{Ax, AxOpts};
    /// use futures::stream::StreamExt;
    /// async fn upper_bound_example() {
    ///     let service = Ax::new(AxOpts::default()).await.unwrap();
    ///     let present_offsets = service.offsets().await.unwrap().present;
    ///     let mut response = service.query("FROM allEvents")
    ///         .with_upper_bound(present_offsets)
    ///         // Remove the upper bound (the example is obtuse for demonstration purposes)
    ///         .without_upper_bound()
    ///         .await
    ///         .unwrap();
    ///     while let Some(event) = response.next().await {
    ///         println!("{:?}", event);
    ///     }
    /// }
    /// ```
    pub fn without_upper_bound(mut self) -> Self {
        if let Self::Initial { ref mut request, .. } = self {
            request.upper_bound = None;
            return self;
        }
        panic!("Calling Query::without_upper_bound after polling.")
    }

    /// Set the query's event order.
    ///
    /// By default, this value is set to [`Order::Asc`], however,
    /// order set in the query takes precedence over the order defined using this function.
    /// The precedence order flows like so:
    ///
    /// 1. Explicit `ORDER` in query
    /// 2. Inferred from `AGGREGATE` in query
    /// 3. [`Query::with_order`] call
    ///
    /// As an example, consider the following (example) events:
    /// ```json
    /// { "offset": 1, "event": { "temperature": 10 } }
    /// { "offset": 3, "event": { "temperature": 12 } }
    /// { "offset": 14, "event": { "temperature": 9 } }
    /// ```
    /// If your query sets [`Order::Desc`], the result will instead look like:
    /// ```json
    /// { "offset": 14, "event": { "temperature": 9 } }
    /// { "offset": 3, "event": { "temperature": 12 } }
    /// { "offset": 1, "event": { "temperature": 10 } }
    /// ```
    ///
    /// # Panics
    ///
    /// Calling this function after polling [`Query`] will result in a panic.
    ///
    /// # Example
    ///
    /// ```no_run
    /// use actyx_sdk::{Ax, AxOpts, service::Order};
    /// use futures::stream::StreamExt;
    /// async fn order_example() {
    ///     let service = Ax::new(AxOpts::default()).await.unwrap();
    ///     let mut response = service.query("FROM allEvents")
    ///         .with_order(Order::Desc)
    ///         .await
    ///         .unwrap();
    ///     while let Some(event) = response.next().await {
    ///         println!("{:?}", event);
    ///     }
    /// }
    /// ```
    pub fn with_order(mut self, order: Order) -> Self {
        if let Self::Initial { ref mut request, .. } = self {
            request.order = order;
            return self;
        }
        panic!("Calling Query::with_order after polling.")
    }
}

impl<'a> Future for Query<'a> {
    type Output = anyhow::Result<BoxStream<'static, QueryResponse>>;

    fn poll(self: Pin<&mut Self>, cx: &mut std::task::Context<'_>) -> std::task::Poll<Self::Output> {
        let this = self.get_mut();
        loop {
            *this = match replace(this, Query::Void) {
                Query::Initial { client, request } => {
                    let query_response = async move {
                        let query_url = client.events_url("query");
                        let response = client.do_request(|c| c.post(query_url).json(&request)).await?;
                        let response_stream = to_lines(response.bytes_stream())
                            .map(|bytes| serde_json::from_slice::<QueryResponse>(&bytes))
                            // FIXME this swallows deserialization errors, silently dropping event envelopes
                            .filter_map(|res| future::ready(res.ok()))
                            .boxed();
                        Ok(response_stream)
                    };
                    Query::Pending(query_response.boxed())
                }
                Query::Pending(mut query_responses_future) => {
                    let polled = query_responses_future.poll_unpin(cx);
                    if polled.is_pending() {
                        *this = Query::Pending(query_responses_future);
                    }
                    return polled;
                }
                Query::Void => panic!("Polling a terminated Query future"),
            }
        }
    }
}

impl<'a> FusedFuture for Query<'a> {
    fn is_terminated(&self) -> bool {
        matches!(self, Query::Void)
    }
}

/// Request builder for subscriptions.
///
/// Warning: [`Subscribe`] implements the [`Future`] trait, as such it can be polled.
/// Calling _any_ [`Subscribe`] function after polling will result in a panic!
pub enum Subscribe<'a> {
    Initial { client: &'a Ax, request: SubscribeRequest },
    Pending(BoxFuture<'a, anyhow::Result<BoxStream<'static, SubscribeResponse>>>),
    Void,
}

impl<'a> Subscribe<'a> {
    fn new<Q: Into<String>>(client: &'a Ax, query: Q) -> Self {
        Self::Initial {
            client,
            request: SubscribeRequest {
                query: query.into(),
                lower_bound: Some(OffsetMap::empty()),
            },
        }
    }

    /// Add a (exclusive) lower bound to the subscription query.
    ///
    /// For more information on offsets, as well as lower and upper bounds refer to the
    /// [offsets and partitions](https://developer.actyx.com/docs/conceptual/event-streams#offsets-and-partitions) documentation page.
    ///
    /// The lower bound limits the start of the query events.
    /// As an example, consider the following (example) events:
    /// ```json
    /// { "offset": 1, "event": { "temperature": 10 } }
    /// { "offset": 3, "event": { "temperature": 12 } }
    /// { "offset": 14, "event": { "temperature": 9 } }
    /// ```
    /// If you set the lower bound to `10`, the first event to be returned
    /// would be the last of the example.
    ///
    /// # Panics
    ///
    /// Calling this function after polling [`Subscribe`] will result in a panic.
    ///
    /// # Example
    ///
    /// ```no_run
    /// use actyx_sdk::{Ax, AxOpts};
    /// use futures::stream::StreamExt;
    /// async fn lower_bound_example() {
    ///     let service = Ax::new(AxOpts::default()).await.unwrap();
    ///     let present_offsets = service.offsets().await.unwrap().present;
    ///     let mut response = service.subscribe("FROM allEvents")
    ///         .with_lower_bound(present_offsets)
    ///         .await
    ///         .unwrap();
    ///     while let Some(event) = response.next().await {
    ///         println!("{:?}", event);
    ///     }
    /// }
    /// ```
    ///
    /// Generating an `OffsetMap` out of thin air is usually not possible because they
    /// require stream IDs — which require knowledge of the streams and so on.
    /// Hence, a more involved and useful example requires you to perform a query to
    /// get an offset map when the query finishes streaming all results.
    ///
    /// ```no_run
    /// use actyx_sdk::{service::QueryResponse, tags, Ax, AxOpts, Offset};
    /// use futures::stream::StreamExt;
    /// async fn lower_bound_example() {
    ///     let service = Ax::new(AxOpts::default()).await.unwrap();
    ///     // We're publishing events for a completely functional example
    ///     let publish_response = service
    ///         .publish()
    ///         .event(
    ///             tags!("temperature", "sensor:temp-sensor1"),
    ///             &serde_json::json!({ "temperature": 10 }),
    ///         ).unwrap()
    ///         .event(
    ///             tags!("temperature", "sensor:temp-sensor2"),
    ///             &serde_json::json!({ "temperature": 21 }),
    ///         ).unwrap()
    ///         .event(
    ///             tags!("temperature", "sensor:temp-sensor3"),
    ///             &serde_json::json!({ "temperature": 40 }),
    ///         ).unwrap()
    ///         .await.unwrap();
    ///     // Query for the "halfway" event
    ///     let mut query_response = service
    ///         .query("FROM 'sensor:temp-sensor2'")
    ///         .await
    ///         .unwrap();
    ///     // This loop is a dirty hack for demonstration purposes
    ///     // in real world usage you will most likely be using the events
    ///     // and keeping the offset map in the end.
    ///     let offsets = loop {
    ///         let result = query_response.next().await.unwrap();
    ///         if let QueryResponse::Offsets(offsets) = result {
    ///             break offsets.offsets;
    ///         }
    ///     };
    ///     // Subcribe for all 'temperature' events with the previous query `OffsetMap`
    ///     // as a lower bound. We're expecting to only see events after the "halfway"
    ///     // event — {"temperature"}
    ///     let mut subscribe_response = service
    ///         .subscribe("FROM 'temperature'")
    ///         .with_lower_bound(offsets.clone())
    ///         .await.unwrap();
    ///     while let Some(response) = query_response.next().await {
    ///         println!("{:?}", response);
    ///     }
    /// }
    /// ```
    pub fn with_lower_bound(mut self, lower_bound: OffsetMap) -> Self {
        if let Self::Initial { ref mut request, .. } = self {
            request.lower_bound = Some(lower_bound);
            return self;
        }
        panic!("Calling Subscribe::with_lower_bound after polling.")
    }
}

impl<'a> Future for Subscribe<'a> {
    type Output = anyhow::Result<BoxStream<'static, SubscribeResponse>>;

    fn poll(self: Pin<&mut Self>, cx: &mut std::task::Context<'_>) -> std::task::Poll<Self::Output> {
        let this = self.get_mut();
        loop {
            *this = match replace(this, Self::Void) {
                Self::Initial { client, request } => {
                    let query_response = async move {
                        let query_url = client.events_url("subscribe");
                        let response = client.do_request(|c| c.post(query_url).json(&request)).await?;
                        let response_stream = to_lines(response.bytes_stream())
                            .map(|bytes| serde_json::from_slice::<SubscribeResponse>(&bytes))
                            // FIXME this swallows deserialization errors, silently dropping event envelopes
                            .filter_map(|res| future::ready(res.ok()))
                            .boxed();
                        Ok(response_stream)
                    };
                    Self::Pending(query_response.boxed())
                }
                Self::Pending(mut query_responses_future) => {
                    let polled = query_responses_future.poll_unpin(cx);
                    if polled.is_pending() {
                        *this = Self::Pending(query_responses_future);
                    }
                    return polled;
                }
                Self::Void => panic!("Polling a terminated Query future"),
            }
        }
    }
}

impl<'a> FusedFuture for Subscribe<'a> {
    fn is_terminated(&self) -> bool {
        matches!(self, Subscribe::Void)
    }
}

/// Request builder for monotonic subscriptions.
///
/// Monotonic subscriptions keep track of the highest sort order
/// ([`LamportTimestamp`](crate::timestamp::LamportTimestamp) and
/// [`StreamId`](crate::scalars::StreamId)) seen so far, ending the stream with a
/// [`SubscribeMonotonicResponse::TimeTravel`](SubscribeMonotonicResponse::TimeTravel)
/// message if the next event would be out of order.
///
/// Warning: [`SubscribeMonotonic`] implements the [`Future`] trait, as such it can be polled.
/// Calling _any_ [`SubscribeMonotonic`] function after polling will result in a panic!
pub enum SubscribeMonotonic<'a> {
    Initial {
        client: &'a Ax,
        request: SubscribeMonotonicRequest,
    },
    Pending(BoxFuture<'a, anyhow::Result<BoxStream<'static, SubscribeMonotonicResponse>>>),
    Void,
}

impl<'a> SubscribeMonotonic<'a> {
    fn new<Q: Into<String>>(client: &'a Ax, query: Q) -> Self {
        Self::Initial {
            client,
            request: SubscribeMonotonicRequest {
                query: query.into(),
                session: SessionId::from("me"),
                lower_bound: OffsetMap::empty(),
            },
        }
    }

    // NOTE: Currently not being used. This is an "artifact" for future reference.
    #[allow(dead_code)]
    fn with_session_id<T: Into<SessionId>>(mut self, session_id: T) -> Self {
        if let Self::Initial { ref mut request, .. } = self {
            request.session = session_id.into();
            return self;
        }
        panic!("Calling SubscribeMonotonic::with_session_id after polling.")
    }

    // TODO: there's info missing about the difference between Subscribe and SubscribeMonotonic
    /// Add a (exclusive) lower bound to the subscription query.
    ///
    /// For more information on offsets, as well as lower and upper bounds refer to the
    /// [offsets and partitions](https://developer.actyx.com/docs/conceptual/event-streams#offsets-and-partitions) documentation page.
    ///
    /// The lower bound limits the start of the query events.
    /// As an example, consider the following (example) events:
    /// ```json
    /// { "offset": 1, "event": { "temperature": 10 } }
    /// { "offset": 3, "event": { "temperature": 12 } }
    /// { "offset": 14, "event": { "temperature": 9 } }
    /// ```
    /// If you set the lower bound to `10`, the first event to be returned
    /// would be the last of the example.
    ///
    /// # Panics
    ///
    /// Calling this function after polling [`Subscribe`] will result in a panic.
    ///
    /// # Example
    ///
    /// ```no_run
    /// use actyx_sdk::{Ax, AxOpts};
    /// use futures::stream::StreamExt;
    /// async fn lower_bound_example() {
    ///     let service = Ax::new(AxOpts::default()).await.unwrap();
    ///     let present_offsets = service.offsets().await.unwrap().present;
    ///     let mut response = service.subscribe("FROM allEvents")
    ///         .with_lower_bound(present_offsets)
    ///         .await
    ///         .unwrap();
    ///     while let Some(event) = response.next().await {
    ///         println!("{:?}", event);
    ///     }
    /// }
    /// ```
    ///
    /// Generating an `OffsetMap` out of thin air is usually not possible because they
    /// require stream IDs — which require knowledge of the streams and so on.
    /// Hence, a more involved and useful example requires you to perform a query to
    /// get an offset map when the query finishes streaming all results.
    ///
    /// ```no_run
    /// use actyx_sdk::{service::QueryResponse, tags, Ax, AxOpts, Offset};
    /// use futures::stream::StreamExt;
    /// async fn lower_bound_example() {
    ///     let service = Ax::new(AxOpts::default()).await.unwrap();
    ///     // We're publishing events for a completely functional example
    ///     let publish_response = service
    ///         .publish()
    ///         .event(
    ///             tags!("temperature", "sensor:temp-sensor1"),
    ///             &serde_json::json!({ "temperature": 10 }),
    ///         ).unwrap()
    ///         .event(
    ///             tags!("temperature", "sensor:temp-sensor2"),
    ///             &serde_json::json!({ "temperature": 21 }),
    ///         ).unwrap()
    ///         .event(
    ///             tags!("temperature", "sensor:temp-sensor3"),
    ///             &serde_json::json!({ "temperature": 40 }),
    ///         ).unwrap()
    ///         .await.unwrap();
    ///     // Query for the "halfway" event
    ///     let mut query_response = service
    ///         .query("FROM 'sensor:temp-sensor2'")
    ///         .await
    ///         .unwrap();
    ///     // This loop is a dirty hack for demonstration purposes
    ///     // in real world usage you will most likely be using the events
    ///     // and keeping the offset map in the end.
    ///     let offsets = loop {
    ///         let result = query_response.next().await.unwrap();
    ///         if let QueryResponse::Offsets(offsets) = result {
    ///             break offsets.offsets;
    ///         }
    ///     };
    ///     // Subcribe for all 'temperature' events with the previous query `OffsetMap`
    ///     // as a lower bound. We're expecting to only see events after the "halfway"
    ///     // event — {"temperature"}
    ///     let mut subscribe_response = service
    ///         .subscribe_monotonic("FROM 'temperature'")
    ///         .with_lower_bound(offsets.clone())
    ///         .await.unwrap();
    ///     while let Some(response) = query_response.next().await {
    ///         println!("{:?}", response);
    ///     }
    /// }
    /// ```
    pub fn with_lower_bound(mut self, lower_bound: OffsetMap) -> Self {
        if let Self::Initial { ref mut request, .. } = self {
            request.lower_bound = lower_bound;
            return self;
        }
        panic!("Calling SubscribeMonotonic::with_lower_bound after polling.")
    }
}

impl<'a> Future for SubscribeMonotonic<'a> {
    type Output = anyhow::Result<BoxStream<'static, SubscribeMonotonicResponse>>;

    fn poll(self: std::pin::Pin<&mut Self>, cx: &mut std::task::Context<'_>) -> std::task::Poll<Self::Output> {
        let this = self.get_mut();
        loop {
            *this = match replace(this, Self::Void) {
                Self::Initial { client, request } => {
                    let query_response = async move {
                        let query_url = client.events_url("subscribe_monotonic");
                        let response = client.do_request(|c| c.post(query_url).json(&request)).await?;
                        let response_stream = to_lines(response.bytes_stream())
                            .map(|bytes| serde_json::from_slice::<SubscribeMonotonicResponse>(&bytes))
                            // FIXME this swallows deserialization errors, silently dropping event envelopes
                            .filter_map(|res| future::ready(res.ok()))
                            .boxed();
                        Ok(response_stream)
                    };
                    Self::Pending(query_response.boxed())
                }
                Self::Pending(mut query_responses_future) => {
                    let polled = query_responses_future.poll_unpin(cx);
                    if polled.is_pending() {
                        *this = Self::Pending(query_responses_future);
                    }
                    return polled;
                }
                Self::Void => panic!("Polling a terminated Query future"),
            }
        }
    }
}

impl<'a> FusedFuture for SubscribeMonotonic<'a> {
    fn is_terminated(&self) -> bool {
        matches!(self, SubscribeMonotonic::Void)
    }
}

/// Error type that is returned in the response body by the Event Service when requests fail
///
/// The Event Service does not map client errors or internal errors to HTTP status codes,
/// instead it gives more structured information using this data type, except when the request
/// is not understood at all.
#[derive(Clone, Debug, Error, Display, Serialize, Deserialize, PartialEq, Eq)]
#[display(fmt = "error {} while {}: {}", error_code, context, error)]
#[serde(rename_all = "camelCase")]
pub struct AxError {
    pub error: serde_json::Value,
    pub error_code: u16,
    pub context: String,
}

pub(crate) trait WithContext {
    type Output;
    fn context<F, T>(self, context: F) -> Self::Output
    where
        T: Into<String>,
        F: FnOnce() -> T;
}
impl<T, E> WithContext for std::result::Result<T, E>
where
    AxError: From<(String, E)>,
{
    type Output = std::result::Result<T, AxError>;

    #[inline]
    fn context<F, C>(self, context: F) -> Self::Output
    where
        C: Into<String>,
        F: FnOnce() -> C,
    {
        match self {
            Ok(value) => Ok(value),
            Err(err) => Err(AxError::from((context().into(), err))),
        }
    }
}

impl From<(String, reqwest::Error)> for AxError {
    fn from(e: (String, reqwest::Error)) -> Self {
        Self {
            error: serde_json::json!(format!("{:?}", e.1)),
            error_code: 101,
            context: e.0,
        }
    }
}

impl From<(String, serde_json::Error)> for AxError {
    fn from(e: (String, serde_json::Error)) -> Self {
        Self {
            error: serde_json::json!(format!("{:?}", e.1)),
            error_code: 102,
            context: e.0,
        }
    }
}

impl From<(String, serde_cbor::Error)> for AxError {
    fn from(e: (String, serde_cbor::Error)) -> Self {
        Self {
            error: serde_json::json!(format!("{:?}", e.1)),
            error_code: 102,
            context: e.0,
        }
    }
}

/// Tests for the builder. Most of these are "dumb" as to keep sure the values or
/// semantics aren't changed without a "purposeful" change — i.e. they are here to make
/// you double check when you change semantics or ensure you didn't miss an `else` that
/// leads to an unconditional panic (not that has ever happened...),
#[cfg(test)]
mod tests {
    use std::sync::{Arc, RwLock};

    use reqwest::Client;

    use crate::{
        service::{Order, PublishEvent},
        tags, Ax, AxOpts, NodeId, OffsetMap, Payload,
    };

    use super::{Publish, Query, Subscribe, SubscribeMonotonic};

    /// The normal [`Ax::new`] connects to a client, the client returned by this
    /// function is a "mock" client instead that allows us to test the builder
    /// functions without requiring a connection to Actyx
    fn new_test_client() -> Ax {
        let opts = AxOpts::default();
        let client = Client::new();

        Ax {
            client,
            base_url: opts.url,
            token: Arc::new(RwLock::new("empty_token".to_string())),
            app_manifest: opts.manifest,
            node_id: NodeId::new([
                0, 0, 0, 0, 0, 0, 0, 0, 0, 0, 0, 0, 0, 0, 0, 0, 0, 0, 0, 0, 0, 0, 0, 0, 0, 0, 0, 0, 0, 0, 0, 0,
            ]),
        }
    }

    #[test]
    fn test_publish_event() {
        let ax = new_test_client();
        let publish = ax
            .publish()
            .event(tags!("test"), &"test_string")
            .expect("The event payload should be serializable");

        if let Publish::Initial { request, .. } = publish {
            assert_eq!(
                request.data,
                vec![PublishEvent::from((
                    tags!("test"),
                    Payload::compact(&"test_string").expect("The event payload must be serializable")
                ))]
            )
        }
    }

    #[test]
    fn test_publish_events() {
        let ax = new_test_client();
        let publish = ax.publish().events([(
            tags!("test"),
            Payload::compact(&"test_string").expect("The event payload should be serializable"),
        )]);

        if let Publish::Initial { request, .. } = publish {
            assert_eq!(
                request.data,
                vec![PublishEvent::from((
                    tags!("test"),
                    Payload::compact(&"test_string").expect("The event payload must be serializable")
                ))]
            )
        }
    }

    #[test]
    fn test_query() {
        let ax = new_test_client();
        let query = ax.query("FROM allEvents");
        if let Query::Initial { request, .. } = query {
            assert_eq!(request.query, "FROM allEvents");
        }
    }

    #[test]
    fn test_query_with_lower_bound() {
        let ax = new_test_client();
        let query = ax.query("FROM allEvents").with_lower_bound(OffsetMap::empty());
        if let Query::Initial { request, .. } = query {
            assert_eq!(request.lower_bound, Some(OffsetMap::empty()));
        }
    }

    #[test]
    fn test_query_with_upper_bound() {
        let ax = new_test_client();
        let query = ax.query("FROM allEvents").with_upper_bound(OffsetMap::empty());
        if let Query::Initial { request, .. } = query {
            assert_eq!(request.upper_bound, Some(OffsetMap::empty()));
        }
    }

    #[test]
    fn test_query_without_upper_bound() {
        let ax = new_test_client();
        let query = ax.query("FROM allEvents").without_upper_bound();
        if let Query::Initial { request, .. } = query {
            assert_eq!(request.upper_bound, None);
        }
    }

    #[test]
    fn test_query_with_order() {
        let ax = new_test_client();
        let query = ax.query("FROM allEvents").with_order(Order::Desc);
        if let Query::Initial { request, .. } = query {
            assert_eq!(request.order, Order::Desc);
        }
    }

    #[test]
    fn test_subcribe() {
        let ax = new_test_client();
        let subscribe = ax.subscribe("FROM allEvents");
        if let Subscribe::Initial { request, .. } = subscribe {
            assert_eq!(request.query, "FROM allEvents");
        }
    }

    #[test]
    fn test_subcribe_with_lower_bound() {
        let ax = new_test_client();
        let subscribe = ax.subscribe("FROM allEvents").with_lower_bound(OffsetMap::empty());
        if let Subscribe::Initial { request, .. } = subscribe {
            assert_eq!(request.lower_bound, Some(OffsetMap::empty()));
        }
    }

    #[test]
    fn test_subscribe_monotonic() {
        let ax = new_test_client();
        let subscribe = ax.subscribe_monotonic("FROM allEvents");
        if let SubscribeMonotonic::Initial { request, .. } = subscribe {
            assert_eq!(request.query, "FROM allEvents");
        }
    }

    #[test]
    fn test_subscribe_monotonic_with_session_id() {
        let ax = new_test_client();
        let subscribe = ax.subscribe_monotonic("FROM allEvents").with_session_id("session_id");
        if let SubscribeMonotonic::Initial { request, .. } = subscribe {
            assert_eq!(request.session.as_str(), "session_id");
        }
    }

    #[test]
    fn test_subscribe_monotonic_with_start_from() {
        let ax = new_test_client();
        let subscribe = ax
            .subscribe_monotonic("FROM allEvents")
            .with_lower_bound(OffsetMap::empty());
        if let SubscribeMonotonic::Initial { request, .. } = subscribe {
            assert_eq!(request.lower_bound, OffsetMap::empty());
        }
    }
}<|MERGE_RESOLUTION|>--- conflicted
+++ resolved
@@ -14,8 +14,7 @@
     Client, RequestBuilder, Response, StatusCode,
 };
 use serde::{Deserialize, Serialize};
-#[allow(unused)]
-use std::time::Duration;
+
 use std::{
     fmt::Debug,
     future::Future,
@@ -39,11 +38,6 @@
     },
     AppManifest, NodeId, OffsetMap, Payload, TagSet,
 };
-<<<<<<< HEAD
-#[allow(unused)]
-use rand::Rng;
-=======
->>>>>>> d52b140c
 
 /// [`Ax`]'s configuration options.
 pub struct AxOpts {
