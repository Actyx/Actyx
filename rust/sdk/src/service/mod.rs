/*
 * Copyright 2021 Actyx AG
 *
 * Licensed under the Apache License, Version 2.0 (the "License");
 * you may not use this file except in compliance with the License.
 * You may obtain a copy of the License at
 *
 *     http://www.apache.org/licenses/LICENSE-2.0
 *
 * Unless required by applicable law or agreed to in writing, software
 * distributed under the License is distributed on an "AS IS" BASIS,
 * WITHOUT WARRANTIES OR CONDITIONS OF ANY KIND, either express or implied.
 * See the License for the specific language governing permissions and
 * limitations under the License.
 */
use std::fmt::Display;

use crate::{
    event::{Event, EventKey, Metadata},
<<<<<<< HEAD
    language::Expression,
    scalars::{NodeId, StreamId, StreamNr},
=======
    expression::Expression,
    scalars::{NodeId, StreamId},
>>>>>>> 4e491596
    tags::TagSet,
    types::Binary,
    LamportTimestamp, Offset, OffsetMap, Payload, Timestamp,
};
use serde::{Deserialize, Serialize};

pub mod snapshots;

use anyhow::Result;
use async_trait::async_trait;
use futures::stream::BoxStream;

/// The order in which you want to receive events for a query
///
/// Event streams can be request with different ordering requirements from the
/// Event Service:
///
///  - in strict forward Lamport order
///  - in strict backwards Lamport order (only possible when requesting with an upper bound `OffsetMap`)
///  - ordered in forward order per stream, but not between streams
#[derive(Debug, Serialize, Deserialize, Clone, Eq, PartialEq)]
#[serde(rename_all = "kebab-case")]
pub enum Order {
    /// Events are sorted by ascending Lamport timestamp and stream ID, which defines a
    /// total order. If the subscription does not restrict the set of stream
    /// IDs then a new stream appearing with old events will lead to these old
    /// events only being delivered if they are younger than the youngest already
    /// delivered event.
    ///
    /// Requesting this order will stall the stream’s delivery while one of the contained
    /// streams stops sending events (for example when it goes offline or is destroyed).
    Asc,
    /// Events are sorted by descending Lamport timestamp and descending stream ID,
    /// which is the exact reverse of the `Lamport` ordering. Requests with this
    /// ordering will only be successful if they include an upper bound `OffsetMap`
    /// and if that map is less than or equal to the `OffsetMap` obtained via
    /// the `offsets` endpoint.
    Desc,
    /// Events are sorted within each stream by ascending Lamport timestamp, with events
    /// from different streams interleaved in an undefined order.
    ///
    /// This is the preferred ordering for live streams as it permits new information
    /// to be made available as soon as it is delivered to the node, without needing to
    /// wait for all other streams to confirm the ordering first.
    StreamAsc,
}

#[derive(Debug, Serialize, Deserialize, Clone, PartialEq)]
#[serde(rename_all = "camelCase")]
pub struct QueryRequest {
    pub lower_bound: Option<OffsetMap>,
    pub upper_bound: OffsetMap,
    pub query: Expression,
    pub order: Order,
}

#[derive(Debug, Serialize, Deserialize, Clone, PartialEq)]
#[serde(rename_all = "camelCase")]
pub struct SubscribeRequest {
    pub offsets: Option<OffsetMap>,
    pub query: Expression,
}

#[derive(Debug, Serialize, Deserialize, Clone, Ord, PartialOrd, Eq, PartialEq)]
#[serde(rename_all = "camelCase")]
pub struct EventResponse<T> {
    pub lamport: LamportTimestamp,
    pub stream: StreamId,
    pub offset: Offset,
    pub timestamp: Timestamp,
    pub tags: TagSet,
    pub payload: T,
}
impl<T> From<Event<T>> for EventResponse<T> {
    fn from(env: Event<T>) -> Self {
        let EventKey {
            lamport,
            stream,
            offset,
        } = env.key;
        let Metadata { timestamp, tags, .. } = env.meta;
        let payload = env.payload;
        EventResponse {
            stream,
            lamport,
            offset,
            timestamp,
            tags,
            payload,
        }
    }
}

#[cfg(test)]
impl EventResponse<Payload> {
    /// Try to extract the given type from the generic payload and return a new
    /// event envelope if successful. The produced payload is deserialized as efficiently
    /// as possible and may therefore still reference memory owned by the `Payload`.
    /// You may need to `.clone()` it to remove this dependency.
    pub fn extract<'a, T>(&'a self) -> EventResponse<T>
    where
        T: Deserialize<'a> + Clone,
    {
        EventResponse {
            stream: self.stream,
            lamport: self.lamport,
            offset: self.offset,
            timestamp: self.timestamp,
            tags: self.tags.clone(),
            payload: self.payload.extract::<T>().unwrap(),
        }
    }
}

impl<T> std::fmt::Display for EventResponse<T> {
    fn fmt(&self, f: &mut std::fmt::Formatter) -> std::fmt::Result {
        use chrono::TimeZone;
        let time = chrono::Local.timestamp_millis(self.timestamp.as_i64() / 1000);
        write!(
            f,
            "Event at {} ({}, stream ID {})",
            time.to_rfc3339_opts(chrono::SecondsFormat::Millis, false),
            self.lamport,
            self.stream,
        )
    }
}

#[derive(Clone, Debug, Serialize, Deserialize, PartialEq)]
#[serde(rename_all = "camelCase")]
pub struct PublishEvent {
    pub tags: TagSet,
    pub payload: Payload,
}

#[derive(Clone, Debug, Serialize, Deserialize, PartialEq)]
#[serde(rename_all = "camelCase")]
pub struct PublishRequest {
    pub data: Vec<PublishEvent>,
}

#[derive(Clone, Debug, Serialize, Deserialize, PartialEq)]
#[serde(rename_all = "camelCase")]
pub struct PublishResponseKey {
    pub lamport: LamportTimestamp,
    pub stream: StreamId,
    pub offset: Offset,
    pub timestamp: Timestamp,
}

#[derive(Clone, Debug, Serialize, Deserialize, PartialEq)]
#[serde(rename_all = "camelCase")]
pub struct PublishResponse {
    pub data: Vec<PublishResponseKey>,
}

#[derive(Debug, Copy, Serialize, Deserialize, Clone, Ord, PartialOrd, Eq, PartialEq)]
#[serde(rename_all = "camelCase")]
pub enum Compression {
    None,
    Deflate,
}

#[derive(Debug, Serialize, Deserialize, Clone, Ord, PartialOrd, Eq, PartialEq)]
#[serde(rename_all = "camelCase")]
pub struct SnapshotData {
    compression: Compression,
    data: Binary,
}

impl SnapshotData {
    pub fn new(compression: Compression, data: impl Into<Box<[u8]>>) -> Self {
        Self {
            compression,
            data: data.into().into(),
        }
    }
}

#[derive(Debug, Serialize, Deserialize, Clone, PartialOrd, Eq, PartialEq)]
#[serde(rename_all = "camelCase")]
pub enum StartFrom {
    Offsets(OffsetMap),
    Snapshot {
        compression: std::collections::BTreeSet<Compression>,
    },
}

impl StartFrom {
    pub fn min_offsets(&self) -> OffsetMap {
        if let StartFrom::Offsets(o) = self {
            o.clone()
        } else {
            OffsetMap::empty()
        }
    }
}

/// The session identifier used in /subscribe_monotonic
#[derive(Debug, Clone, Serialize, Deserialize, Ord, PartialOrd, Eq, PartialEq, Hash)]
pub struct SessionId(Box<str>);

impl Display for SessionId {
    fn fmt(&self, f: &mut std::fmt::Formatter<'_>) -> std::fmt::Result {
        f.write_str(&*self.0)
    }
}

impl From<&str> for SessionId {
    fn from(s: &str) -> Self {
        Self(s.into())
    }
}

impl From<String> for SessionId {
    fn from(s: String) -> Self {
        Self(s.into())
    }
}

impl SessionId {
    /// Extracts a string slice containing the entire session id
    pub fn as_str(&self) -> &str {
        &*self.0
    }
}

/// Subscribe to live updates as the Event Services receives or publishes new events,
/// until the recipient would need to time travel
///
/// Time travel is defined as receiving an event that needs to be sorted earlier than
/// an event that has already been received.
///
/// Send this structure to the `$BASE_URI/subscribe` endpoint to retrieve an
/// unbounded stream of events. If the lower bound is given, it filters out all
/// events that are included in the `lower_bound` OffsetMap.
#[derive(Debug, Serialize, Deserialize, Clone, PartialEq)]
#[serde(rename_all = "camelCase")]
pub struct SubscribeMonotonicRequest {
    /// This id uniquely identifies one particular session. Connecting again with this
    /// SessionId shall only be done after a TimeTravel message has been received. The
    /// subscription is stored with the Session and all previous state is destroyed
    /// upon receiving a different subscription for this session.
    pub session: SessionId,
    /// Definition of the events to be received by this session, i.e. a selection of
    /// tags coupled with other flags like “is local”.
    pub query: Expression,
    /// The consumer may already have kept state and know at which point to resume a
    /// previously interrupted stream. In this case, StartFrom::Offsets is used,
    /// otherwise StartFrom::Snapshot indicates that the PondService shall figure
    /// out where best to start out from, possibly sending a `State` message first.
    #[serde(flatten)]
    pub from: StartFrom,
}

/// Response to subscribeMonotonic is a stream of events terminated by a time travel
#[derive(Debug, Serialize, Deserialize, Clone, Ord, PartialOrd, Eq, PartialEq)]
#[serde(rename_all = "camelCase", tag = "type")]
pub enum SubscribeMonotonicResponse {
    /// This message may be sent in the beginning when a suitable snapshot has been
    /// found for this session. It may also be sent at later times when suitable
    /// snapshots become available by other means (if for example this session is
    /// computed also on a different node).
    #[serde(rename_all = "camelCase")]
    State { snapshot: SnapshotData },
    /// This is the main message, a new event that is to be applied directly to the
    /// currently known state to produce the next state.
    #[serde(rename_all = "camelCase")]
    Event {
        #[serde(flatten)]
        event: EventResponse<Payload>,
        caught_up: bool,
    },
    /// This message ends the stream in case a replay becomes necessary due to
    /// time travel. The contained event key signals how far back the replay will
    /// reach so that the consumer can invalidate locally stored snapshots (if
    /// relevant).
    #[serde(rename_all = "camelCase")]
    TimeTravel { new_start: EventKey },
}

#[derive(Debug, Serialize, Deserialize, Clone, PartialEq)]
#[serde(rename_all = "camelCase", tag = "type")]
pub enum QueryResponse {
    #[serde(rename_all = "camelCase")]
    Event(EventResponse<Payload>),
    // #[serde(rename_all = "camelCase")]
    // Offset(OffsetMap),
}

#[derive(Debug, Serialize, Deserialize, Clone)]
#[serde(rename_all = "camelCase", tag = "type")]
pub enum SubscribeResponse {
    #[serde(rename_all = "camelCase")]
    Event(EventResponse<Payload>),
    // #[serde(rename_all = "camelCase")]
    // Offset(OffsetMap),
}

/// Response to the `node_id` endpoint
#[derive(Clone, Debug, Serialize, Deserialize)]
#[serde(rename_all = "camelCase")]
pub struct NodeIdResponse {
    pub node_id: NodeId,
}

#[async_trait]
pub trait EventService: Clone + Send {
    async fn node_id(&self) -> Result<NodeIdResponse>;

    async fn offsets(&self) -> Result<OffsetMap>;

    async fn publish(&self, request: PublishRequest) -> Result<PublishResponse>;

    async fn query(&self, request: QueryRequest) -> Result<BoxStream<'static, QueryResponse>>;

    async fn subscribe(&self, request: SubscribeRequest) -> Result<BoxStream<'static, SubscribeResponse>>;

    async fn subscribe_monotonic(
        &self,
        request: SubscribeMonotonicRequest,
    ) -> Result<BoxStream<'static, SubscribeMonotonicResponse>>;
}<|MERGE_RESOLUTION|>--- conflicted
+++ resolved
@@ -17,13 +17,8 @@
 
 use crate::{
     event::{Event, EventKey, Metadata},
-<<<<<<< HEAD
     language::Expression,
-    scalars::{NodeId, StreamId, StreamNr},
-=======
-    expression::Expression,
     scalars::{NodeId, StreamId},
->>>>>>> 4e491596
     tags::TagSet,
     types::Binary,
     LamportTimestamp, Offset, OffsetMap, Payload, Timestamp,
