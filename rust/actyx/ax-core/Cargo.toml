[package]
edition = "2021"
name = "ax_core"
version = "0.2.0"
authors = ["Actyx AG"]

[dependencies]
ax_sdk = { version = "0.2.0", path = "../../sdk" }
ax_aql = { version = "0.1.0", path = "../ax-aql" }
ax_types = { version = "0.1.0", path = "../ax-types", features = ["sqlite"] }

acto = { version = "0.2.0", features = ["tokio"] }
anyhow = "1.0.66"
async-trait = "0.1.52"
backtrace = "0.3.63"
banyan = "0.18.0"
base64 = "0.13.0"
byteorder = { version = "1.4.3", features = ["i128"] }
bytes = "1.1.0"
cbor-data = { version = "0.8.15", features = [
  "derive",
  "libipld14",
  "rfc3339",
] }
cbor-tag-index = "0.3.0"
cfg-if = "1.0.0"
chacha20poly1305 = { version = "0.9.0", features = ["std"] }
chrono = { version = "0.4.19", features = ["serde"] }
crossbeam = "0.8.1"
curve25519-dalek = "3.2.0"
derive_more = "0.99.17"
dirs = "4.0.0"
ed25519-dalek = { version = "1.0.1", features = [
  "serde",
], default-features = false }
ffi-support = "0.4.4"
fnv = "1.0.7"
fslock = "=0.1.6"
futures = { version = "0.3.19", features = ["compat"], package = "futures" }
genawaiter = { version = "0.99.1", features = ["futures03"] }
glob = "0.3.1"
hex = "0.4.3"
http = "0.2.6"
hyper = { version = "0.14.16", features = [
  "http1",
  "server",
  "stream",
  "tcp",
], package = "hyper" }
im = { version = "15.1.0", features = ["serde"] }
ipfs-embed = { version = "0.26.1", default-features = false, features = [
  "tokio",
] }
ipfs-sqlite-block-store = "0.13.0"
itertools = "0.10.5"
lazy_static = "1.4.0"
libipld = { version = "0.14.0", features = ["dag-cbor", "derive"] }
libp2p = { version = "0.50.0", default-features = false, features = [
  "dns",
  "gossipsub",
  "macros",
  "noise",
  "ping",
  "plaintext",
  "request-response",
  "tcp",
  "tokio",
] }
log = { version = "0.4.14", features = ["std"] }
log-panics = { version = "2.0.0", features = ["with-backtrace"] }
maplit = "1.0.2"
mime_guess = "2.0.3"
multiaddr = "0.16.0"
multihash = { version = "0.16.3", features = ["identity"] }
names = "0.13.0"
num-bigint = "0.4.3"
num-traits = "0.2.14"
once_cell = "1.17.1"
parking_lot = "0.12.1"
percent-encoding = "2.1.0"
pin-project = "1.0.10"
pin-project-lite = "0.2.8"
pin-utils = "0.1.0"
prometheus = "0.13.0"
prost = "0.9.0"
prost-derive = "0.9.0"
quickcheck = { version = "1.0.3", optional = true }
rand = { version = "0.7" }
range-collections = "0.1.1"
regex = "1.7"
rusqlite = { version = "0.26.3", features = ["bundled", "backup", "hooks"] }
serde = { version = "1.0.133", features = ["derive"] }
serde_cbor = "0.11.2"
serde_json = "1.0.79"
serde_urlencoded = "0.7.0"
serde_yaml = "0.8.23"
sha2 = "0.9.9"
signal-hook = "0.3.13"
smallvec = { version = "1.10.0", features = ["const_generics", "write"] }
socket2 = "0.4.2"
<<<<<<< HEAD
structopt = { version = "0.3.25", features = [
  "color",
  "wrap_help",
  "suggestions",
] }
=======
tar = "0.4.38"
>>>>>>> 312154d6
tempfile = "3.3.0"
thiserror = "1.0.30"
tokio = { version = "1.15.0", features = ["full"], package = "tokio" }
tokio-stream = "0.1.8"
tracing = { version = "0.1.37", features = [
  "max_level_trace",
  "release_max_level_trace",
] }
tracing-core = "0.1.21"
tracing-log = { version = "0.1.2", features = ["std"] }
tracing-subscriber = { version = "0.3.16", features = ["json", "env-filter"] }
tree_magic_mini = "3.0.3"
treediff = { version = "4.0.2", features = ["with-serde-json"] }
trust-dns-resolver = "0.22.0"
tungstenite = { version = "0.16.0" }
unicode-width = "0.1.9"
unixfs-v1 = "0.3.0"
url = "2.2.2"
uuid = "0.8.2"
valico = "3.6.0"
vec-collections = "0.3.5"
void = "1.0.2"
warp = "0.3.5"
wsrpc = "0.2.0"
zeroize = "1.2.0"
zstd = "0.9.2"

[dev-dependencies]
anyhow = { version = "1.0.52", features = ["backtrace"] }
assert_cmd = "2.0.2"
criterion = { version = "0.3.5", features = ["html_reports", "async_tokio"] }
derive_more = "0.99.17"
env_logger = "0.9.0"
escargot = "0.5.7"
libp2p = { version = "0.50.0", features = ["yamux", "plaintext"] }
multihash = { version = "0.16.3", features = ["sha2"] }
predicates = "2.1.0"
pretty_assertions = "1.3.0"
quickcheck = "1.0.3"
quickcheck_macros = "1.0.0"
reqwest = { version = "0.11.12", default-features = false, features = [
  "blocking",
] }
serde_json = { version = "1.0.74", features = ["raw_value"] }
tokio = { version = "1.15.0", features = ["test-util"] }
waker-fn = "1.1.0"

[target.'cfg(all(target_env = "musl", target_pointer_width = "64"))'.dependencies]
jemallocator = "0.3.2"

[target.'cfg(target_os = "android")'.dependencies]
tracing-android = "0.2.0"

[[bench]]
name = "local_event_roundtrip"
harness = false

[[bench]]
name = "signing"
harness = false

[[bench]]
name = "bench_runtime_query"
harness = false<|MERGE_RESOLUTION|>--- conflicted
+++ resolved
@@ -98,15 +98,6 @@
 signal-hook = "0.3.13"
 smallvec = { version = "1.10.0", features = ["const_generics", "write"] }
 socket2 = "0.4.2"
-<<<<<<< HEAD
-structopt = { version = "0.3.25", features = [
-  "color",
-  "wrap_help",
-  "suggestions",
-] }
-=======
-tar = "0.4.38"
->>>>>>> 312154d6
 tempfile = "3.3.0"
 thiserror = "1.0.30"
 tokio = { version = "1.15.0", features = ["full"], package = "tokio" }
