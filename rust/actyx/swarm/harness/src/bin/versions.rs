#[cfg(target_os = "linux")]
mod versions {
    use anyhow::Context;
    use async_std::task::block_on;
<<<<<<< HEAD
    use ax_core::util::os_arch::Arch;
    use ax_sdk::types::{
=======
    use ax_sdk::{
>>>>>>> a23d4e9d
        service::{EventMeta, EventResponse, QueryResponse},
        StreamId, TagSet,
    };
    use escargot::CargoBuild;
    use flate2::read::GzDecoder;
    use futures::{future::ready, StreamExt};
    use netsim_embed::{Ipv4Range, MachineId, Netsim};
    use std::{
        collections::{HashMap, HashSet},
        env::consts::ARCH,
        fs::{create_dir, File},
        path::{Path, PathBuf},
        time::{Duration, Instant},
    };
    use swarm_cli::{Command, Event};
    use swarm_harness::{api::Api, util::app_manifest, MachineExt};

    const VERSIONS: [&str; 7] = ["2.0.0", "2.3.0", "2.5.0", "2.8.2", "2.10.0", "2.11.0", "current"];

    enum VersionPathBuf {
        Ax(PathBuf),    // new `ax run`
        Actyx(PathBuf), // old `actyx` bin
    }

    impl VersionPathBuf {
        fn to_command(&self) -> async_process::Command {
            match self {
                VersionPathBuf::Ax(path_buf) => {
                    let mut cmd = async_process::Command::new(path_buf);
                    cmd.arg("run");
                    cmd
                }
                VersionPathBuf::Actyx(path_buf) => async_process::Command::new(path_buf),
            }
        }
        fn get_version(tmp: &Path, version: &str) -> anyhow::Result<VersionPathBuf> {
            if version == "current" {
                Ok(VersionPathBuf::Ax(
                    CargoBuild::new()
                        .manifest_path(concat!(env!("CARGO_MANIFEST_DIR"), "/../../Cargo.toml"))
                        .current_release()
                        .bin("ax")
                        .run()?
                        .path()
                        .to_owned(),
                ))
            } else {
                let arch = match ARCH {
                    "x86_64" => "amd64",
                    "aarch64" => "arm64",
                    "arm" => "armhf",
                    _ => unreachable!("unsupported architecture"),
                };
                let name = format!("actyx-{}-linux-{}", version, arch);
                let url = format!("https://axartifacts.blob.core.windows.net/releases/{}.tar.gz", name);
                let target = tmp.join(&name);
                let tgz = tmp.join(format!("{}.tgz", name));

                let mut file = File::create(&tgz).context("creating file")?;
                tracing::info!(url = %&url, tgz = %tgz.display(), "storing");
                let mut resp = reqwest::blocking::get(url).context("making request")?;
                let bytes = resp.copy_to(&mut file).context("storing to file")?;
                drop(file);
                tracing::info!(tgz = %tgz.display(), "written {} bytes", bytes);

                let file = File::open(&tgz).context("opening file")?;
                let zip = GzDecoder::new(file);
                let mut archive = tar::Archive::new(zip);
                create_dir(&target).context("creating version dir")?;
                archive.unpack(&target)?;

                Ok(VersionPathBuf::Actyx(target.join("actyx")))
            }
        }
    }

    pub async fn spawn_network(sim: &mut Netsim<Command, Event>, tmp: &Path) -> anyhow::Result<()> {
        let net = sim.spawn_network(Ipv4Range::random_local_subnet());
        tracing::warn!("using network {:?}", sim.network(net).range());

        for (idx, version) in VERSIONS.iter().copied().enumerate() {
            let mut cmd = VersionPathBuf::get_version(tmp, version)?.to_command();
            cmd.args([
                "--working-dir",
                tmp.join(idx.to_string()).display().to_string().as_str(),
                "--bind-api=0.0.0.0:4454",
            ]);
            let machine = sim.spawn_machine(cmd, None).await;
            sim.plug(machine, net, None).await;
            let m = sim.machine(machine);
            tracing::warn!(
                "{} started with address {} and peer id {}",
                machine,
                m.addr(),
                m.peer_id()
            );
        }
        Ok(())
    }

    async fn ensure_all_machines_are_up(
        sim: &mut Netsim<Command, Event>,
        machine_ids: &Vec<MachineId>,
    ) -> anyhow::Result<()> {
        let start = Instant::now();
        for i in machine_ids {
            let ip = sim.machine(*i).addr();
            let ns = sim.machine(*i).namespace();
            loop {
                // Spawning a "proper" thread is required because of `ns.enter()`
                // which places the thread in a given namespace, tokio is not helpful
                // here because it will keep the thread around - inside said namespace.
                // Hence, disposing of the thread is how we "leave" the namespace
                let req = std::thread::spawn(move || {
                    ns.enter().unwrap();
                    reqwest::blocking::get(format!("http://{}:4454/api/v2/node/id", ip))
                })
                .join()
                .unwrap();
                match req {
                    Ok(resp) => {
                        if resp.status().is_success() {
                            break;
                        }
                    }
                    Err(e) => {
                        tracing::info!("{} not yet ready: {}", i, e);
                        async_std::task::sleep(Duration::from_secs(1)).await;
                    }
                }
                if start.elapsed() > Duration::from_secs(10) {
                    anyhow::bail!("timeout waiting for machines to come up");
                }
            }
        }
        Ok(())
    }

    /// This function:
    /// 1. publishes a single message as each machine
    /// 2. queries for said messages in each machine
    ///
    /// This process ensures that all machines have connected and
    /// depending on timing constraints, that the fast path is being use.
    /// This is controlled by the `timeout` and `interval` parameters.
    /// - The `timeout` parameter controls for how long we're willing to wait until we
    /// receive messages from all machines.
    /// - The `interval` parameter controls how much time we wait between each query.
    async fn publish_and_query(
        api: &Api,
        machine_ids: &Vec<MachineId>,
        streams: &HashMap<StreamId, MachineId>,
        tag: &'static str,
        timeout: Duration,
        interval: Duration,
    ) -> anyhow::Result<()> {
        let all = machine_ids.iter().copied().collect::<HashSet<_>>();

        for i in machine_ids {
            let r = api
                .run(*i, |api| async move {
                    api.execute(|ax| {
                        let tags = TagSet::from_iter([tag.parse().expect("A valid tag")]);
                        let event = serde_json::json!("1");
                        block_on(ax.publish().event(tags, &event).unwrap())
                    })
                    .await
                    .unwrap()
                })
                .await?;
            tracing::info!("{} published: {:?}", i, r);
        }

        for i in machine_ids {
            let _: anyhow::Result<()> = async_std::future::timeout(timeout, async {
                loop {
                    let alive_machines = api
                        .run(*i, |api| async move {
                            api.execute(move |ax| block_on(ax.query(format!("FROM '{}'", tag))))
                                .await
                                .unwrap()
                        })
                        .await?
                        .filter_map(|r| {
                            tracing::info!("{} query response {:?}", i, r);
                            match r {
                                QueryResponse::Event(EventResponse {
                                    meta: EventMeta::Event { key, .. },
                                    ..
                                }) => ready(streams.get(&key.stream)),
                                _ => ready(None),
                            }
                        })
                        .collect::<HashSet<MachineId>>()
                        .await;
                    if alive_machines == all {
                        break;
                    }
                    async_std::task::sleep(interval).await;
                }
                Ok(())
            })
            .await
            .context("timeout waiting for event propagation")?;
        }

        Ok(())
    }

    pub async fn run(tmp: &Path) -> anyhow::Result<()> {
        let mut sim = Netsim::<Command, Event>::new();
        spawn_network(&mut sim, tmp).await?;
        let machines = sim.machines().iter().map(|m| m.id()).collect::<Vec<_>>();
        ensure_all_machines_are_up(&mut sim, &machines).await?;

        let api = Api::with_port(&mut sim, app_manifest(), 4454).context("creating Api")?;
        let mut streams = HashMap::new();
        for i in &machines {
            let node_id = api.run(*i, |api| async move { Ok(api.node_id().await) }).await?;
            streams.insert(node_id.stream(0.into()), *i);
        }

        // Step 1: wait until events propagate, i.e. all are connected
        // We're using a total timeout of 20 seconds and an interval of 1 second between queries
        // These values date back to before the refactor
        publish_and_query(
            &api,
            &machines,
            &streams,
            "versions",
            Duration::from_secs(20),
            Duration::from_secs(1),
        )
        .await?;

        // it may be that the above was fulfilled by indirect event delivery, but now every
        // node must see every other; just wait a second to get them connected
        async_std::task::sleep(Duration::from_secs(1)).await;

        // step 2: check that fast_path is working between all of them
        // We're using a total timeout of 1 seconds and an interval of 100 milliseconds between queries
        // These values date back to before the refactor
        publish_and_query(
            &api,
            &machines,
            &streams,
            "version2",
            Duration::from_secs(1),
            Duration::from_millis(100),
        )
        .await?;

        Ok(())
    }
}

#[cfg(target_os = "linux")]
fn main() -> anyhow::Result<()> {
    use anyhow::Context;
    use std::fs::create_dir;
    use swarm_harness::setup_env;
    use tempdir::TempDir;

    setup_env().context("setting up env")?;
    let tmp_dir = TempDir::new("swarm-versions").context("creating temp_dir")?;
    let tmp = tmp_dir.path();

    create_dir(tmp.join("bin")).context("creating ./bin")?;

    match async_global_executor::block_on(versions::run(tmp)) {
        Ok(_) => Ok(()),
        Err(e) => {
            eprintln!("persisting tmp dir at {}", tmp_dir.into_path().display());
            Err(e)
        }
    }
}

#[cfg(not(target_os = "linux"))]
fn main() {
    panic!("this test can only be run on Linux");
}<|MERGE_RESOLUTION|>--- conflicted
+++ resolved
@@ -2,12 +2,7 @@
 mod versions {
     use anyhow::Context;
     use async_std::task::block_on;
-<<<<<<< HEAD
-    use ax_core::util::os_arch::Arch;
     use ax_sdk::types::{
-=======
-    use ax_sdk::{
->>>>>>> a23d4e9d
         service::{EventMeta, EventResponse, QueryResponse},
         StreamId, TagSet,
     };
