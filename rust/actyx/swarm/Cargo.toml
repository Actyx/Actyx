[package]
name = "swarm"
version = "0.1.0"
authors = ["Actyx AG"]
edition = "2018"

[dependencies]
actyx_sdk = { features = ["sqlite", "arb"], path = "../../sdk" }
anyhow = "1.0.42"
ax-futures-util = { path = "../ax-futures-util" }
banyan = "0.16.0"
crossbeam = "0.8.1"
crypto = { path = "../crypto" }
derive_more = "0.99.16"
fnv = "1.0.7"
futures = { version = "0.3.15", package = "futures" }
hex = "0.4.3"
ipfs-embed = { version = "0.22.3", default-features = false, features = ["tokio"] }
ipfs-sqlite-block-store = "0.6.1"
itertools = "0.10.1"
libipld = { version = "0.12.0", default-features = false }
<<<<<<< HEAD
libp2p = { version = "0.39.1", default-features = false, features = ["tcp-tokio", "plaintext", "websocket"] }
libp2p-combined-transport = "0.1.0"
=======
libp2p = { version = "0.40.0", default-features = false, features = ["tcp-tokio", "plaintext"] }
>>>>>>> 392fab05
maplit = "1.0.2"
names = "0.11.0"
num-traits = "0.2.14"
parking_lot = "0.11.1"
prometheus = "0.12.0"
rayon = "1.5.1"
rusqlite = { version = "0.25.3", features = ["bundled", "backup"] }
serde = { version = "1.0.126", features = ["derive"] }
serde_cbor = "0.11.1"
tokio = { version = "1.8.2", features = ["full"], package = "tokio" }
tracing = { version = "0.1.26", features = ["max_level_trace", "release_max_level_trace"] }
trees = { path = "../trees" }
unixfs-v1 = "0.1.0"
util = { path = "../util" }
zstd = "0.9.0"

[dev-dependencies]
chrono = "0.4.19"
pretty_assertions = "0.7.2"
quickcheck = "1.0.3"
quickcheck_macros = "1.0.0"
rand = "0.8.4"
serde_json = "1.0.64"
tempfile = "3.2.0"
tokio = { version = "1.8.2", features = ["full", "test-util"], package = "tokio" }<|MERGE_RESOLUTION|>--- conflicted
+++ resolved
@@ -19,12 +19,8 @@
 ipfs-sqlite-block-store = "0.6.1"
 itertools = "0.10.1"
 libipld = { version = "0.12.0", default-features = false }
-<<<<<<< HEAD
-libp2p = { version = "0.39.1", default-features = false, features = ["tcp-tokio", "plaintext", "websocket"] }
+libp2p = { version = "0.40.0", default-features = false, features = ["tcp-tokio", "plaintext", "websocket"] }
 libp2p-combined-transport = "0.1.0"
-=======
-libp2p = { version = "0.40.0", default-features = false, features = ["tcp-tokio", "plaintext"] }
->>>>>>> 392fab05
 maplit = "1.0.2"
 names = "0.11.0"
 num-traits = "0.2.14"
