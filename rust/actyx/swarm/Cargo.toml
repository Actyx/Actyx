[package]
name = "swarm"
version = "0.1.0"
authors = ["Actyx AG"]
edition = "2018"

[dependencies]
actyx_sdk = { version = "0.1", features = ["sqlite", "arb"], path = "../../sdk" }
anyhow = "1.0.40"
ax-futures-util = { path = "../ax-futures-util" }
<<<<<<< HEAD
banyan = "0.15.0"
crossbeam = "0.8.1"
=======
banyan = "0.16.0"
>>>>>>> b1458dd4
crypto = { path = "../crypto" }
derive_more = "0.99.13"
fnv = "1.0.7"
futures = { version = "0.3.14", package = "futures" }
hex = "0.4.3"
ipfs-embed = { version = "0.21.0", default-features = false, features = ["tokio"] }
ipfs-sqlite-block-store = "0.6.1"
itertools = "0.10.0"
libipld = { version = "0.12.0", default-features = false }
libp2p = { version = "0.38.0", default-features = false, features = ["tcp-tokio", "plaintext"] }
maplit = "1.0.2"
names = "0.11.0"
num-traits = "0.2.14"
parking_lot = "0.11.1"
prometheus = "0.12.0"
rayon = "1.5.0"
rusqlite = { version = "0.25.1", features = ["bundled", "backup"] }
serde = { version = "1.0.125", features = ["derive"] }
serde_cbor = "0.11.1"
tokio = { version = "1.5.0", features = ["full"] }
tracing = { version = "0.1.25", features = ["max_level_trace", "release_max_level_trace"] }
trees = { path = "../trees" }
unixfs-v1 = "0.1.0"
util = { path = "../util" }
zstd = "0.9.0"

[dev-dependencies]
quickcheck = "1.0.3"
rand = "0.8.3"
serde_json = "1.0.64"
tempdir = "0.3.7"
tokio = { version = "1.5.0", features = ["full", "test-util"] }<|MERGE_RESOLUTION|>--- conflicted
+++ resolved
@@ -8,12 +8,8 @@
 actyx_sdk = { version = "0.1", features = ["sqlite", "arb"], path = "../../sdk" }
 anyhow = "1.0.40"
 ax-futures-util = { path = "../ax-futures-util" }
-<<<<<<< HEAD
-banyan = "0.15.0"
+banyan = "0.16.0"
 crossbeam = "0.8.1"
-=======
-banyan = "0.16.0"
->>>>>>> b1458dd4
 crypto = { path = "../crypto" }
 derive_more = "0.99.13"
 fnv = "1.0.7"
