use crate::access::{
    common::StreamEventSelection, ConsumerAccessError, EventOrHeartbeat, EventOrHeartbeatStreamOrError,
    EventStoreConsumerAccess, EventStreamOrError,
};
use crate::SwarmOffsets;
use crate::{AxTreeExt, BanyanStore, TT};
use actyxos_sdk::{
    service::OffsetsResponse, Event, EventKey, LamportTimestamp, Metadata, NodeId, Offset, OffsetOrMin, Payload,
    StreamId, StreamNr, TagSet, Timestamp,
};
use anyhow::Result;
use ax_futures_util::prelude::AxStreamExt;
use banyan::{forest, index::IndexRef};
use fnv::FnvHashSet;
use forest::FilteredChunk;
use futures::stream::BoxStream;
use futures::{channel::mpsc, future::BoxFuture, prelude::*};
use libipld::{cbor::DagCborCodec, codec::Codec};
use std::{
    collections::BTreeSet,
    convert::{TryFrom, TryInto},
    num::NonZeroU64,
    ops::RangeInclusive,
    time::Duration,
};
use trees::{
    axtrees::{AxKey, TagsQuery},
    PublishHeartbeat, RootMap, StreamHeartBeat,
};

fn get_range_inclusive(selection: &StreamEventSelection) -> RangeInclusive<u64> {
    let min = (selection.from_exclusive - OffsetOrMin::MIN) as u64;
    let max = (selection.to_inclusive - OffsetOrMin::ZERO) as u64;
    min..=max
}

pub type PersistenceMeta = (LamportTimestamp, Offset, StreamNr, Timestamp);

impl BanyanStore {
    /// Tell the store that we have seen an unvalidated root map
    pub(crate) fn received_root_map(
        &self,
        _node_id: NodeId,
        _lamport: LamportTimestamp,
        root_map: RootMap,
    ) -> impl Future<Output = ()> {
        for (stream_id, entry) in root_map.0 {
            if let Ok(root) = entry.cid.try_into() {
                self.update_root(stream_id, root);
            } else {
                tracing::warn!("Cid that is not SHA2-256")
            }
        }
        future::ready(())
    }

    pub(crate) async fn v1_gossip_publish(self, topic: String) {
        ax_futures_util::stream::interval(Duration::from_secs(10))
            .for_each(move |_| self.publish_root_map(&topic))
            .await
    }

    /// Start V1 gossip ingest. This reads heartbeats from a gossipsub topic and ingests them.
    ///
    /// This should be launched only once, and the join handle should be stored.
    pub(crate) async fn v1_gossip_ingest(self, topic: String) {
        let store = self.clone();
        self.data
            .ipfs
            .subscribe(&topic)
            .unwrap()
            .filter_map(|msg| future::ready(DagCborCodec.decode::<PublishHeartbeat>(msg.as_slice()).ok()))
            .for_each(move |heartbeat| {
                tracing::debug!("{} received heartbeat", self.ipfs().local_node_name());
                store.received_root_map(heartbeat.node, heartbeat.lamport, heartbeat.roots)
            })
            .await
    }

    pub(crate) fn publish_root_map(&self, topic: &str) -> impl Future<Output = ()> {
        let node = self.node_id();
        let lamport = LamportTimestamp::from(self.lock().index_store.lamport());
        let roots = self.lock().root_map(node);
        let timestamp = Timestamp::now();
        let msg = PublishHeartbeat {
            node,
            lamport,
            timestamp,
            roots,
        };
        let blob = DagCborCodec.encode(&msg).unwrap();
        let _ = self.ipfs().publish(topic, blob);
        future::ready(())
    }

    async fn persist0(self, events: Vec<(TagSet, Payload)>) -> Result<Vec<PersistenceMeta>> {
        let n = events.len() as u32;
        let last_lamport = self.lock().index_store.increase_lamport(n)?;
        let min_lamport = last_lamport - (n as u64) + 1;
        let stream_nr = StreamNr::from(0); // TODO
        let timestamp = Timestamp::now();
        let kvs = events
            .into_iter()
            .enumerate()
            .map(move |(i, (tags, payload))| {
                let key = AxKey::new(tags, min_lamport + (i as u64), timestamp);
                (key, payload)
            })
            .collect::<Vec<_>>();
        tracing::debug!("publishing {} events on stream {}", kvs.len(), stream_nr);
        let mut min_offset = OffsetOrMin::MIN;
        let _ = self
            .transform_stream(stream_nr, |txn, tree| {
                min_offset = min_offset.max(tree.offset());
                txn.extend_unpacked(tree, kvs)
            })
            .await?;

        // We start iteration with 0 below, so this is effectively the offset of the first event.
        let starting_offset = Offset::from_offset_or_min(min_offset)
            .map(|x| x.succ())
            .unwrap_or(Offset::ZERO);
        let keys = (0..n)
            .map(|i| {
                let lamport = (min_lamport + (i as u64)).into();
                let offset = starting_offset + i;
                (lamport, offset, stream_nr, timestamp)
            })
            .collect();
        Ok(keys)
    }

    pub(crate) fn update_present(&self, stream_id: StreamId, offset: OffsetOrMin) -> anyhow::Result<()> {
<<<<<<< HEAD
        self.data.present.transform(|present| {
            let mut present = present.clone();
            present.update(stream_id, offset);
            Ok(Some(present))
        })
    }

    pub(crate) fn update_highest_seen(&self, stream_id: StreamId, offset: OffsetOrMin) -> anyhow::Result<()> {
        self.data.highest_seen.transform(|highest_seen| {
            Ok(if highest_seen.offset(stream_id) < offset {
                let mut highest_seen = highest_seen.clone();
                highest_seen.update(stream_id, offset);
                Some(highest_seen)
            } else {
                None
=======
        if let Some(offset) = Offset::from_offset_or_min(offset) {
            self.0.offsets.transform(|offsets| {
                let mut offsets = offsets.clone();
                offsets.present.update(stream_id, offset);
                Ok(Some(offsets))
            })
        } else {
            Ok(())
        }
    }

    pub(crate) fn update_highest_seen(&self, stream_id: StreamId, offset: OffsetOrMin) -> anyhow::Result<()> {
        if let Some(offset) = Offset::from_offset_or_min(offset) {
            self.0.offsets.transform(|offsets| {
                let ret = if offsets.replication_target.offset(stream_id) < offset {
                    let mut offsets = offsets.clone();
                    offsets.replication_target.update(stream_id, offset);
                    Some(offsets)
                } else {
                    None
                };
                Ok(ret)
>>>>>>> 37362969
            })
        } else {
            Ok(())
        }
    }
}

pub trait EventStore: Clone + Send + Unpin + Sync + 'static {
    /// Persist events and assign offsets and lamports
    fn persist<'a>(&self, events: Vec<(TagSet, Payload)>) -> BoxFuture<'a, Result<Vec<PersistenceMeta>>>;
}

impl EventStore for BanyanStore {
    fn persist<'a>(&self, events: Vec<(TagSet, Payload)>) -> BoxFuture<'a, Result<Vec<PersistenceMeta>>> {
        self.clone().persist0(events).boxed()
    }
}

impl EventStoreConsumerAccess for BanyanStore {
    fn local_stream_ids(&self) -> BTreeSet<StreamId> {
        self.lock().local_stream_ids()
    }

    fn stream_forward(&self, events: StreamEventSelection, must_exist: bool) -> EventOrHeartbeatStreamOrError {
        let to_inclusive = events.to_inclusive;
        let stream_id = events.stream_id;
        if must_exist && !self.has_stream(stream_id) {
            return future::err(ConsumerAccessError::UnknownStream(stream_id)).boxed();
        }
        let (trees, forest) = self.tree_stream(stream_id);
        let range = get_range_inclusive(&events);
        let query = TagsQuery::new(events.subscription_set);
        // Used to signal the mixed in `heartbeats_from_latest` stream down
        // below to finish
        let (mut tx, rx) = mpsc::channel(1);

        // stream the events in ascending order from the trees
        let events_and_heartbeats_from_trees = forest
            .stream_trees_chunked(query, trees, range, &last_lamport_from_index_ref)
            .take_while(|x| future::ready(x.is_ok()))
            .filter_map(|x| future::ready(x.ok()))
            .take_until_condition(move |chunk| {
                let stop_here = Into::<OffsetOrMin>::into(chunk.range.end as u32) >= to_inclusive;
                if stop_here {
                    tx.try_send(()).unwrap();
                }
                future::ready(stop_here)
            })
            .map(move |chunk| stream::iter(events_or_heartbeat_from_chunk(stream_id, chunk)))
            .flatten();
        // mix in heartbeats from latest so we can make progress even if we don't get events
        let heartbeats_from_latest = self.latest_stream(stream_id).map(move |(lamport, offset)| {
            EventOrHeartbeat::Heartbeat(StreamHeartBeat::new(stream_id, lamport, offset))
        });
        future::ok(
            stream::select(
                events_and_heartbeats_from_trees,
                heartbeats_from_latest.take_until_signaled(rx.into_future()),
            )
            .boxed(),
        )
        .boxed()
    }

    fn stream_backward(&self, events: StreamEventSelection) -> EventStreamOrError {
        let stream_id = events.stream_id;
        let (trees, forest) = self.tree_stream(stream_id);
        let range = get_range_inclusive(&events);
        let query = TagsQuery::new(events.subscription_set);
        future::ok(
            forest
                .stream_trees_chunked_reverse(query, trees, range, &|_| {})
                .map_ok(move |chunk| stream::iter(events_from_chunk_rev(stream_id, chunk)))
                .take_while(|x| future::ready(x.is_ok()))
                .filter_map(|x| future::ready(x.ok()))
                .flatten()
                .boxed(),
        )
        .boxed()
    }

    fn stream_last_seen(&self, stream_id: StreamId) -> stream::BoxStream<'static, StreamHeartBeat> {
        let stream = self.latest_stream(stream_id);

        stream
            .map(move |(lamport, offset)| StreamHeartBeat::new(stream_id, lamport, offset))
            .boxed()
    }

    fn stream_known_streams(&self) -> stream::BoxStream<'static, StreamId> {
        let mut seen = FnvHashSet::default();
        self.stream_known_streams()
            .filter_map(move |stream_id| future::ready(if seen.insert(stream_id) { Some(stream_id) } else { None }))
            .boxed()
    }
}

fn to_ev(offset: u64, key: AxKey, stream: StreamId, payload: Payload) -> Event<Payload> {
    Event {
        payload,
        key: EventKey {
            lamport: key.lamport(),
            offset: offset.try_into().expect("TODO"),
            stream,
        },
        meta: Metadata {
            timestamp: key.time(),
            tags: key.into_tags(),
        },
    }
}

/// Given an ax index ref, extract the last lamport timestamp
fn last_lamport_from_index_ref(r: IndexRef<TT>) -> LamportTimestamp {
    match r {
        IndexRef::Branch(branch) => branch.summaries.lamport_range().max,
        IndexRef::Leaf(leaf) => leaf.keys.lamport_range().max,
    }
}

/// Take a block of banyan events and convert them into events
/// wrapped in EventOrHeartbeat.
///
/// In case the last event was filtered out, a placeholder heartbeat is added.
fn events_or_heartbeat_from_chunk(
    stream_id: StreamId,
    chunk: FilteredChunk<TT, Payload, LamportTimestamp>,
) -> Vec<EventOrHeartbeat> {
    let last_offset = chunk.range.end - 1;
    let has_last = chunk
        .data
        .last()
        .map(|(offset, _, _)| *offset == last_offset)
        .unwrap_or_default();
    let last_lamport = chunk.extra;
    let mut result = chunk
        .data
        .into_iter()
        .map(move |(offset, key, payload)| EventOrHeartbeat::Event(to_ev(offset, key, stream_id, payload)))
        .collect::<Vec<EventOrHeartbeat>>();
    if !has_last {
        result.push(EventOrHeartbeat::Heartbeat(StreamHeartBeat::new(
            stream_id,
            last_lamport,
            last_offset.try_into().unwrap(),
        )))
    }
    result
}

/// Take a block of banyan events and convert them into ActyxOS Event<Payload> events, reversing them
fn events_from_chunk_rev(stream_id: StreamId, chunk: FilteredChunk<TT, Payload, ()>) -> Vec<Event<Payload>> {
    chunk
        .data
        .into_iter()
        .rev()
        .map(move |(offset, key, payload)| to_ev(offset, key, stream_id, payload))
        .collect()
}

pub trait Present: Clone + Send + Unpin + Sync + 'static {
    /// Provides both the the currently highest validated offsets (`present`) and the number of
    /// events per Stream which are not yet validated, but were observed within the swarm
    /// (`to_replicate`) as a sampled stream without back pressure, where the latest element is
    /// always available.
    fn offsets(&self) -> BoxStream<'static, OffsetsResponse>;
}

<<<<<<< HEAD
impl Present for BanyanStore {
    fn stream(&self) -> stream::BoxStream<'static, OffsetMapOrMax> {
        self.data.present.new_observer().boxed()
=======
impl From<SwarmOffsets> for OffsetsResponse {
    fn from(o: SwarmOffsets) -> Self {
        let to_replicate = o
            .replication_target
            .stream_iter()
            .filter_map(|(stream, target)| {
                let actual = o.present.offset(stream);
                let diff = OffsetOrMin::from(target) - actual;
                u64::try_from(diff).ok().and_then(NonZeroU64::new).map(|o| (stream, o))
            })
            .collect();

        Self {
            present: o.present,
            to_replicate,
        }
>>>>>>> 37362969
    }
}

impl Present for BanyanStore {
    fn offsets(&self) -> stream::BoxStream<'static, OffsetsResponse> {
        self.0.offsets.new_observer().map(Into::into).boxed()
    }
}

<<<<<<< HEAD
impl HighestSeen for BanyanStore {
    fn stream(&self) -> stream::BoxStream<'static, OffsetMapOrMax> {
        self.data.highest_seen.new_observer().boxed()
=======
#[cfg(test)]
mod tests {
    use super::*;
    use ax_futures_util::stream::Drainer;
    use maplit::btreemap;
    use quickcheck::Arbitrary;

    #[tokio::test]
    async fn should_stream_offsets() -> anyhow::Result<()> {
        let store = BanyanStore::test("offsets_stream").await?;
        let store_node_id = store.node_id();
        let mut offsets = Drainer::new(store.offsets());

        // Initially only own streams
        let nxt = offsets.next().unwrap().last().cloned().unwrap();
        assert!(nxt.present.streams().all(|x| x.node_id() == store_node_id));
        assert_eq!(nxt.to_replicate, Default::default());

        let mut gen = quickcheck::Gen::new(64);
        let streams: BTreeSet<StreamId> = Arbitrary::arbitrary(&mut gen);

        for (idx, stream) in streams.into_iter().enumerate() {
            let offset = if idx == 0 {
                // Explicitly test the 0 case
                Offset::from(0)
            } else {
                Offset::arbitrary(&mut gen)
            };
            test_offsets(&store, stream, offset).await?;
        }

        Ok(())
    }

    async fn test_offsets(store: &BanyanStore, stream: StreamId, offset: Offset) -> anyhow::Result<()> {
        let mut offsets = Drainer::new(store.offsets());

        // Inject root update from `stream`
        store.update_highest_seen(stream, offset.into())?;

        let nxt = offsets.next().unwrap().last().cloned().unwrap();
        assert!(nxt.present.streams().all(|x| x != stream));
        assert_eq!(
            nxt.to_replicate,
            btreemap! {
                stream => NonZeroU64::new(u64::from(offset) + 1).unwrap()
            }
        );

        // Inject validation of `stream` with `offset - 1`
        if let Some(pred) = offset.pred() {
            store.update_present(stream, pred.into())?;
            let nxt = offsets.next().unwrap().last().cloned().unwrap();
            assert_eq!(nxt.present.offset(stream), OffsetOrMin::from(pred));
            assert_eq!(
                nxt.to_replicate,
                std::iter::once((stream, NonZeroU64::new(1u64).unwrap())).collect()
            );
        }

        // Inject validation of `stream` with `offset`
        store.update_present(stream, offset.into())?;
        let nxt = offsets.next().unwrap().last().cloned().unwrap();
        assert_eq!(nxt.present.offset(stream), OffsetOrMin::from(offset));
        assert_eq!(nxt.to_replicate, Default::default());

        Ok(())
>>>>>>> 37362969
    }
}<|MERGE_RESOLUTION|>--- conflicted
+++ resolved
@@ -131,25 +131,8 @@
     }
 
     pub(crate) fn update_present(&self, stream_id: StreamId, offset: OffsetOrMin) -> anyhow::Result<()> {
-<<<<<<< HEAD
-        self.data.present.transform(|present| {
-            let mut present = present.clone();
-            present.update(stream_id, offset);
-            Ok(Some(present))
-        })
-    }
-
-    pub(crate) fn update_highest_seen(&self, stream_id: StreamId, offset: OffsetOrMin) -> anyhow::Result<()> {
-        self.data.highest_seen.transform(|highest_seen| {
-            Ok(if highest_seen.offset(stream_id) < offset {
-                let mut highest_seen = highest_seen.clone();
-                highest_seen.update(stream_id, offset);
-                Some(highest_seen)
-            } else {
-                None
-=======
         if let Some(offset) = Offset::from_offset_or_min(offset) {
-            self.0.offsets.transform(|offsets| {
+            self.data.offsets.transform(|offsets| {
                 let mut offsets = offsets.clone();
                 offsets.present.update(stream_id, offset);
                 Ok(Some(offsets))
@@ -161,7 +144,7 @@
 
     pub(crate) fn update_highest_seen(&self, stream_id: StreamId, offset: OffsetOrMin) -> anyhow::Result<()> {
         if let Some(offset) = Offset::from_offset_or_min(offset) {
-            self.0.offsets.transform(|offsets| {
+            self.data.offsets.transform(|offsets| {
                 let ret = if offsets.replication_target.offset(stream_id) < offset {
                     let mut offsets = offsets.clone();
                     offsets.replication_target.update(stream_id, offset);
@@ -170,7 +153,6 @@
                     None
                 };
                 Ok(ret)
->>>>>>> 37362969
             })
         } else {
             Ok(())
@@ -339,11 +321,6 @@
     fn offsets(&self) -> BoxStream<'static, OffsetsResponse>;
 }
 
-<<<<<<< HEAD
-impl Present for BanyanStore {
-    fn stream(&self) -> stream::BoxStream<'static, OffsetMapOrMax> {
-        self.data.present.new_observer().boxed()
-=======
 impl From<SwarmOffsets> for OffsetsResponse {
     fn from(o: SwarmOffsets) -> Self {
         let to_replicate = o
@@ -360,21 +337,15 @@
             present: o.present,
             to_replicate,
         }
->>>>>>> 37362969
     }
 }
 
 impl Present for BanyanStore {
     fn offsets(&self) -> stream::BoxStream<'static, OffsetsResponse> {
-        self.0.offsets.new_observer().map(Into::into).boxed()
-    }
-}
-
-<<<<<<< HEAD
-impl HighestSeen for BanyanStore {
-    fn stream(&self) -> stream::BoxStream<'static, OffsetMapOrMax> {
-        self.data.highest_seen.new_observer().boxed()
-=======
+        self.data.offsets.new_observer().map(Into::into).boxed()
+    }
+}
+
 #[cfg(test)]
 mod tests {
     use super::*;
@@ -442,6 +413,5 @@
         assert_eq!(nxt.to_replicate, Default::default());
 
         Ok(())
->>>>>>> 37362969
     }
 }