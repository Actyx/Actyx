--- conflicted
+++ resolved
@@ -83,24 +83,10 @@
             .boxed()
     }
 
-<<<<<<< HEAD
     pub fn published_tree(&self) -> Option<PublishedTree> {
         self.latest.get_cloned()
     }
 
-    /// The current root of the own stream
-    ///
-    /// Note that if you want to do something more complex with a tree, like transform it,
-    /// using this will probably lead to a race condition.
-    ///
-    /// Use lock to get exclusive access to the tree in that case.
-    pub fn snapshot(&self) -> Tree {
-        self.latest
-            .project(|x| x.as_ref().map(|x| x.tree.clone()).unwrap_or_default())
-    }
-
-=======
->>>>>>> f0c87b28
     pub fn root(&self) -> Option<Cid> {
         self.latest.project(|x| x.as_ref().map(|x| Cid::from(x.root)))
     }
