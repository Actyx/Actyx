--- conflicted
+++ resolved
@@ -58,13 +58,8 @@
 use parking_lot::Mutex;
 use sqlite_index_store::SqliteIndexStore;
 use std::{
-<<<<<<< HEAD
     collections::{BTreeMap, VecDeque},
-    convert::{TryFrom, TryInto},
-=======
-    collections::{BTreeMap, BTreeSet, VecDeque},
     convert::TryFrom,
->>>>>>> 81f822bc
     fmt::Debug,
     num::NonZeroU32,
     ops::{Deref, DerefMut, RangeInclusive},
@@ -194,11 +189,8 @@
     node_id: NodeId,
     /// maximum ingested offset and highest seen for each stream
     offsets: Variable<SwarmOffsets>,
-<<<<<<< HEAD
-=======
     /// lamport timestamp for publishing to internal streams
     lamport: Observer<LamportTimestamp>,
->>>>>>> 81f822bc
 }
 
 /// Internal mutable state of the stream manager
@@ -265,15 +257,6 @@
 
     fn local_stream_nrs(&self) -> Vec<StreamNr> {
         self.own_streams.keys().cloned().collect::<Vec<_>>()
-    }
-
-<<<<<<< HEAD
-    fn received_lamport(&mut self, lamport: u64) -> anyhow::Result<u64> {
-        self.index_store.received_lamport(lamport)
-=======
-    fn local_stream_ids(&self) -> BTreeSet<StreamId> {
-        self.own_streams.keys().map(|x| self.data.node_id.stream(*x)).collect()
->>>>>>> 81f822bc
     }
 
     fn get_or_create_own_stream(&mut self, stream_nr: StreamNr) -> Arc<OwnStream> {
@@ -352,33 +335,6 @@
         }
     }
 
-<<<<<<< HEAD
-=======
-    /// stream of latest updates from either gossip (for replicated streams) or internal updates
-    ///
-    /// note that this does not include event updates
-    fn latest_stream(&mut self, stream_id: StreamId) -> impl Stream<Item = (LamportTimestamp, Offset)> {
-        if stream_id.node_id() == self.node_id() {
-            let stream = self.get_or_create_own_stream(stream_id.stream_nr());
-            self.data
-                .lamport
-                .clone()
-                .filter_map(move |lamport| {
-                    future::ready(
-                        Offset::from_offset_or_min(stream.snapshot().offset()).map(|offset| (lamport, offset)),
-                    )
-                })
-                .left_stream()
-        } else {
-            self.get_or_create_replicated_stream(stream_id)
-                .latest_seen()
-                .new_observer()
-                .filter_map(future::ready)
-                .right_stream()
-        }
-    }
-
->>>>>>> 81f822bc
     /// Get a stream of trees for a given stream id
     fn tree_stream(&mut self, stream_id: StreamId) -> (impl Stream<Item = Tree>, Forest) {
         if self.is_local(stream_id) {
@@ -543,10 +499,7 @@
                 ipfs,
                 gossip,
                 forest,
-<<<<<<< HEAD
-=======
                 lamport: index_store.observe_lamport(),
->>>>>>> 81f822bc
                 offsets: Default::default(),
             }),
             state: Arc::new(ReentrantSafeMutex::new(BanyanStoreState {
@@ -660,24 +613,9 @@
     fn load_known_streams(&self) -> Result<()> {
         let known_streams = self.lock().index_store.get_observed_streams()?;
         for stream_id in known_streams {
-<<<<<<< HEAD
-            tracing::debug!("Trying to load tree for {}", stream_id);
-            if let Some(cid) = self.ipfs().resolve(StreamAlias::from(stream_id))? {
-                let root = cid.try_into()?;
-                let tree = self.data.forest.load_tree(root)?;
-                self.update_present(stream_id, tree.offset());
-                if self.lock().is_local(stream_id) {
-                    let stream = self.get_or_create_own_stream(stream_id.stream_nr());
-                    let guard = stream.lock().await;
-                    guard.set_latest(tree);
-                } else {
-                    self.get_or_create_replicated_stream(stream_id).set_latest(tree);
-                }
-=======
             // just trigger loading of the stream from the alias
-            if stream_id.node_id() == self.node_id() {
+            if self.is_local(stream_id) {
                 let _ = self.get_or_create_own_stream(stream_id.stream_nr());
->>>>>>> 81f822bc
             } else {
                 let _ = self.get_or_create_replicated_stream(stream_id);
             }
