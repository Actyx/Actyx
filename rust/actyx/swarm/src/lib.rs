--- conflicted
+++ resolved
@@ -64,7 +64,7 @@
 use parking_lot::Mutex;
 use sqlite_index_store::SqliteIndexStore;
 use std::{
-    collections::{BTreeMap, VecDeque},
+    collections::{BTreeMap, BTreeSet, VecDeque},
     convert::TryFrom,
     fmt::{Debug, Display},
     num::NonZeroU32,
@@ -278,15 +278,11 @@
         self.own_streams.keys().cloned().collect::<Vec<_>>()
     }
 
-<<<<<<< HEAD
     fn local_stream_ids(&self) -> BTreeSet<StreamId> {
         self.own_streams.keys().map(|x| self.data.node_id.stream(*x)).collect()
     }
 
     fn get_or_create_own_stream(&mut self, stream_nr: StreamNr) -> Result<Arc<OwnStream>> {
-=======
-    fn get_or_create_own_stream(&mut self, stream_nr: StreamNr) -> Arc<OwnStream> {
->>>>>>> 816cbda3
         if let Some(result) = self.own_streams.get(&stream_nr).cloned() {
             return Ok(result);
         }
@@ -372,12 +368,11 @@
         }
     }
 
-<<<<<<< HEAD
     /// stream of latest updates from either gossip (for replicated streams) or internal updates
     ///
     /// note that this does not include event updates
     fn latest_stream(&mut self, stream_id: StreamId) -> impl Stream<Item = (LamportTimestamp, Offset)> {
-        if stream_id.node_id() == self.node_id() {
+        if self.is_local(stream_id) {
             let stream = self.get_or_create_own_stream(stream_id.stream_nr()).unwrap();
             self.data
                 .lamport
@@ -392,8 +387,6 @@
             self.get_or_create_replicated_stream(stream_id)
                 .unwrap()
                 .latest_seen()
-                .new_observer()
-                .filter_map(future::ready)
                 .right_stream()
         }
     }
@@ -402,11 +395,6 @@
     fn tree_stream(&mut self, stream_id: StreamId) -> impl Stream<Item = Tree> {
         let me = stream_id.node_id() == self.node_id();
         if me {
-=======
-    /// Get a stream of trees for a given stream id
-    fn tree_stream(&mut self, stream_id: StreamId) -> (impl Stream<Item = Tree>, Forest) {
-        if self.is_local(stream_id) {
->>>>>>> 816cbda3
             let stream_nr = stream_id.stream_nr();
             let stream = self.get_or_create_own_stream(stream_nr).unwrap();
             stream.tree_stream()
