//! Code structure
//!
//! ## BanyanStore
//! the externally visible interface
//! ## BanyanStoreData
//! the immutable and internally mutable part of the state - No logic implemented on this
//! ## BanyanStoreState
//! the mutable part of the state. No logic except drop implemented on this
//! ## BanyanStoreGuard
//! temporary struct that is created when acquiring mutable access to the state.
//! inside this you have mutable access to the state - but if you lock again you will deadlock.
pub mod access;
pub mod convert;
mod discovery;
mod gossip;
pub mod metrics;
mod prune;
mod sqlite;
mod sqlite_index_store;
mod streams;
pub mod transport;
mod unixfsv1;

#[cfg(test)]
mod tests;
mod v1;

pub use crate::sqlite_index_store::DbPath;
pub use crate::streams::StreamAlias;
pub use crate::v1::{EventStore, Present};

use crate::gossip::Gossip;
use crate::prune::RetainConfig;
use crate::sqlite::{SqliteStore, SqliteStoreWrite};
use crate::sqlite_index_store::SqliteIndexStore;
use crate::streams::{OwnStream, ReplicatedStreamInner};
use actyxos_sdk::{
    LamportTimestamp, NodeId, Offset, OffsetMap, OffsetOrMin, Payload, StreamId, StreamNr, TagSet, Timestamp,
};
use anyhow::{Context, Result};
use ax_futures_util::{prelude::*, stream::variable::Variable};
use banyan::{
    forest::{self, BranchCache, Config as ForestConfig, CryptoConfig},
    index::Index,
    query::Query,
};
use crypto::KeyPair;
use forest::FilteredChunk;
use futures::{channel::mpsc, prelude::*};
use ipfs_embed::{
    BitswapConfig, Cid, Config as IpfsConfig, ListenerEvent, Multiaddr, NetworkConfig, PeerId, StorageConfig,
    SyncEvent, ToLibp2p,
};
use libp2p::{
    gossipsub::{GossipsubConfigBuilder, ValidationMode},
    identify::IdentifyConfig,
    multiaddr::Protocol,
    ping::PingConfig,
};
use maplit::btreemap;
use parking_lot::Mutex;
use std::{
    collections::{BTreeMap, BTreeSet, VecDeque},
    convert::{TryFrom, TryInto},
    fmt::Debug,
    num::NonZeroU32,
    ops::{Deref, DerefMut, RangeInclusive},
    path::PathBuf,
    sync::Arc,
    time::Duration,
};
use streams::*;
use trees::axtrees::{AxKey, AxTrees, Sha256Digest};
use util::{
    formats::NodeErrorContext,
    reentrant_safe_mutex::{ReentrantSafeMutex, ReentrantSafeMutexGuard},
};

#[allow(clippy::upper_case_acronyms)]
type TT = AxTrees;
type Key = AxKey;
type Event = Payload;
type Forest = banyan::forest::Forest<TT, Event, SqliteStore>;
type Transaction = banyan::forest::Transaction<TT, Event, SqliteStore, SqliteStoreWrite>;
type Link = Sha256Digest;
type Tree = banyan::tree::Tree<TT>;

pub type Block = libipld::Block<libipld::DefaultParams>;
pub type Ipfs = ipfs_embed::Ipfs<libipld::DefaultParams>;

// TODO fix stream nr
static DISCOVERY_STREAM_NR: u64 = 1;
static METRICS_STREAM_NR: u64 = 2;

#[derive(Debug, Clone, PartialEq)]
pub struct EphemeralEventsConfig {
    interval: Duration,
    streams: BTreeMap<StreamNr, RetainConfig>,
}
impl Default for EphemeralEventsConfig {
    fn default() -> Self {
        Self {
            interval: Duration::from_secs(30 * 60),
            streams: btreemap! {
                DISCOVERY_STREAM_NR.into() => RetainConfig::Events(1000),
                METRICS_STREAM_NR.into() => RetainConfig::Events(1000)
            },
        }
    }
}

#[derive(Clone, Debug, Default)]
pub struct SwarmConfig {
    pub topic: String,
    pub index_store: Option<Arc<Mutex<rusqlite::Connection>>>,
    pub enable_mdns: bool,
    pub keypair: Option<KeyPair>,
    pub psk: Option<[u8; 32]>,
    pub node_name: Option<String>,
    pub db_path: Option<PathBuf>,
    pub external_addresses: Vec<Multiaddr>,
    pub listen_addresses: Vec<Multiaddr>,
    pub bootstrap_addresses: Vec<Multiaddr>,
    pub ephemeral_event_config: EphemeralEventsConfig,
    pub enable_fast_path: bool,
    pub enable_slow_path: bool,
    pub enable_root_map: bool,
    pub enable_discovery: bool,
    pub enable_metrics: bool,
}

impl SwarmConfig {
    pub fn test(node_name: &str) -> Self {
        Self {
            topic: "topic".into(),
            enable_mdns: true,
            node_name: Some(node_name.into()),
            listen_addresses: vec!["/ip4/127.0.0.1/tcp/0".parse().unwrap()],
            enable_fast_path: true,
            enable_slow_path: true,
            enable_root_map: true,
            enable_discovery: true,
            enable_metrics: true,
            ..Default::default()
        }
    }
}

impl PartialEq for SwarmConfig {
    fn eq(&self, other: &Self) -> bool {
        self.topic == other.topic
            && self.enable_mdns == other.enable_mdns
            && self.keypair == other.keypair
            && self.psk == other.psk
            && self.node_name == other.node_name
            && self.db_path == other.db_path
            && self.external_addresses == other.external_addresses
            && self.listen_addresses == other.listen_addresses
            && self.bootstrap_addresses == other.bootstrap_addresses
            && self.ephemeral_event_config == other.ephemeral_event_config
            && self.enable_fast_path == other.enable_fast_path
            && self.enable_slow_path == other.enable_slow_path
            && self.enable_root_map == other.enable_root_map
            && self.enable_discovery == other.enable_discovery
            && self.enable_metrics == other.enable_metrics
    }
}

/// Stream manager.
#[derive(Clone)]
pub struct BanyanStore {
    data: Arc<BanyanStoreData>,
    state: Arc<ReentrantSafeMutex<BanyanStoreState>>,
}

#[derive(Clone, Debug, Default)]
struct SwarmOffsets {
    /// Currently validated OffsetMap
    present: OffsetMap,
    /// OffsetMap describing the replication target. Currently this is driven via `highest_seen`,
    /// but should eventually be fed by the partial replication mechanism.
    replication_target: OffsetMap,
}

/// All immutable or internally mutable parts of the banyan store
struct BanyanStoreData {
    gossip: Gossip,
    forest: Forest,
    ipfs: Ipfs,
    node_id: NodeId,
    /// maximum ingested offset and highest seen for each stream
    offsets: Variable<SwarmOffsets>,
    /// lamport timestamp for publishing to internal streams
    lamport: Variable<LamportTimestamp>,
}

/// Internal mutable state of the stream manager
///
/// Logic to manipulate the state is mostly implemented in BanyanStoreGuard
struct BanyanStoreState {
    /// the index store
    index_store: SqliteIndexStore,

    /// our own streams
    own_streams: BTreeMap<StreamNr, Arc<OwnStream>>,

    /// all remote nodes we know of
    remote_nodes: BTreeMap<NodeId, RemoteNodeInner>,

    /// dispatcher to tell interested parties of newly discovered streams
    known_streams: Vec<mpsc::UnboundedSender<StreamId>>,

    /// tasks of the stream manager.
    tasks: Vec<tokio::task::JoinHandle<()>>,
}

impl Drop for BanyanStoreState {
    fn drop(&mut self) {
        for task in self.tasks.drain(..) {
            task.abort();
        }
    }
}

struct BanyanStoreGuard<'a> {
    /// the guard for the mutex - this implies that we have write access to the state
    guard: ReentrantSafeMutexGuard<'a, BanyanStoreState>,
    /// access to the immutable part of the store
    data: Arc<BanyanStoreData>,
    /// access to the state, here be dragons!
    state: Arc<ReentrantSafeMutex<BanyanStoreState>>,
}

impl<'a> Deref for BanyanStoreGuard<'a> {
    type Target = BanyanStoreState;
    fn deref(&self) -> &BanyanStoreState {
        self.guard.deref()
    }
}

impl<'a> DerefMut for BanyanStoreGuard<'a> {
    fn deref_mut(&mut self) -> &mut BanyanStoreState {
        self.guard.deref_mut()
    }
}

impl<'a> BanyanStoreGuard<'a> {
    fn outer(&self) -> BanyanStore {
        BanyanStore {
            data: self.data.clone(),
            state: self.state.clone(),
        }
    }

    fn node_id(&self) -> NodeId {
        self.data.node_id
    }

    fn local_stream_nrs(&self) -> Vec<StreamNr> {
        self.own_streams.keys().cloned().collect::<Vec<_>>()
    }

    fn local_stream_ids(&self) -> BTreeSet<StreamId> {
        self.own_streams.keys().map(|x| self.data.node_id.stream(*x)).collect()
    }

    fn increment_lamport(&mut self) -> anyhow::Result<u64> {
        self.index_store.increment_lamport()
    }

    fn received_lamport(&mut self, lamport: u64) -> anyhow::Result<u64> {
        self.index_store.received_lamport(lamport)
    }

    fn get_or_create_own_stream(&mut self, stream_nr: StreamNr) -> Arc<OwnStream> {
        self.own_streams.get(&stream_nr).cloned().unwrap_or_else(|| {
            tracing::debug!("creating new own stream {}", stream_nr);
            let forest = self.data.forest.clone();
            let stream_id = self.node_id().stream(stream_nr);
            // TODO: Maybe this fn should be fallible
            let _ = self.index_store.add_stream(stream_id);
            tracing::debug!("publish new stream_id {}", stream_id);
            self.publish_new_stream_id(stream_id);
            let stream = Arc::new(OwnStream::new(forest));
            self.own_streams.insert(stream_nr, stream.clone());
            stream
        })
    }

    fn get_or_create_replicated_stream(&mut self, stream_id: StreamId) -> Arc<ReplicatedStreamInner> {
        debug_assert!(self.node_id() != stream_id.node_id());
        let _ = self.index_store.add_stream(stream_id);
        let node_id = stream_id.node_id();
        let stream_nr = stream_id.stream_nr();
        let forest = self.data.forest.clone();
        let remote_node = self.get_or_create_remote_node(node_id);
        if let Some(state) = remote_node.streams.get(&stream_nr).cloned() {
            state
        } else {
            tracing::debug!("creating new replicated stream {}", stream_id);
            let state = Arc::new(ReplicatedStreamInner::new(forest));
            remote_node.streams.insert(stream_nr, state.clone());
            let store = self.outer();
            self.spawn_task("careful_ingestion", store.careful_ingestion(stream_id, state.clone()));
            tracing::debug!("publish new stream_id {}", stream_id);
            self.publish_new_stream_id(stream_id);
            state
        }
    }

    fn has_stream(&self, stream_id: StreamId) -> bool {
        let me = stream_id.node_id() == self.node_id();
        if me {
            self.own_streams.contains_key(&stream_id.stream_nr())
        } else {
            self.remote_nodes
                .get(&stream_id.node_id())
                .map(|node| node.streams.contains_key(&stream_id.stream_nr()))
                .unwrap_or_default()
        }
    }

    /// stream of latest updates from either gossip (for replicated streams) or internal updates
    ///
    /// note that this does not include event updates
    fn latest_stream(&mut self, stream_id: StreamId) -> impl Stream<Item = (LamportTimestamp, Offset)> {
        if stream_id.node_id() == self.node_id() {
            let stream = self.get_or_create_own_stream(stream_id.stream_nr());
            self.data
                .lamport
                .new_observer()
                .filter_map(move |lamport| future::ready(stream.offset().map(|offset| (lamport, offset))))
                .left_stream()
        } else {
            self.get_or_create_replicated_stream(stream_id)
                .latest_seen()
                .new_observer()
                .filter_map(future::ready)
                .right_stream()
        }
    }

    /// Get a stream of trees for a given stream id
    fn tree_stream(&mut self, stream_id: StreamId) -> (impl Stream<Item = Tree>, Forest) {
        let me = stream_id.node_id() == self.node_id();
        if me {
            let stream_nr = stream_id.stream_nr();
            let stream = self.get_or_create_own_stream(stream_nr);
            (stream.tree_stream(), stream.forest().clone())
        } else {
            let stream = self.get_or_create_replicated_stream(stream_id);
            (stream.tree_stream(), stream.forest().clone())
        }
    }

    pub fn publish_new_stream_id(&mut self, stream_id: StreamId) {
        self.known_streams
            .retain(|sender| sender.unbounded_send(stream_id).is_ok())
    }

    pub fn current_stream_ids(&self, node_id: NodeId) -> impl Iterator<Item = StreamId> + '_ {
        let own_stream_ids = self.own_streams.keys().map(move |stream_id| node_id.stream(*stream_id));
        let replicated_stream_ids = self.remote_nodes.iter().flat_map(|(node_id, node_info)| {
            node_info
                .streams
                .keys()
                .map(move |stream_nr| node_id.stream(*stream_nr))
        });
        own_stream_ids.chain(replicated_stream_ids)
    }

    /// Get a complete root map from both own and replicated streams
    pub fn root_map(&self) -> BTreeMap<StreamId, Cid> {
        let own = self.own_streams.iter().filter_map(|(stream_nr, inner)| {
            let stream_id = self.node_id().stream(*stream_nr);
            inner.root().map(|root| (stream_id, root))
        });

        let other = self.remote_nodes.iter().flat_map(|(node_id, remote_node)| {
            remote_node.streams.iter().filter_map(move |(stream_nr, inner)| {
                let stream_id = node_id.stream(*stream_nr);
                inner.root().map(|root| (stream_id, root))
            })
        });
        own.chain(other).collect()
    }

    pub fn get_or_create_remote_node(&mut self, node_id: NodeId) -> &mut RemoteNodeInner {
        self.remote_nodes.entry(node_id).or_insert_with(|| {
            tracing::debug!("learned of new node {}", node_id);
            Default::default()
        })
    }

    /// Spawns a new task that will be shutdown when [`BanyanStore`] is dropped.
    pub fn spawn_task(&mut self, name: &'static str, task: impl Future<Output = ()> + Send + 'static) {
        tracing::debug!("Spawning task '{}'!", name);
        let handle =
            tokio::spawn(task.map(move |_| tracing::error!("Fatal: Task '{}' unexpectedly terminated!", name)));
        self.tasks.push(handle);
    }
}

impl BanyanStore {
    /// Creates a new [`BanyanStore`] from a [`SwarmConfig`].
    pub async fn new(cfg: SwarmConfig) -> Result<Self> {
        tracing::debug!("client_from_config({:?})", cfg);
        tracing::debug!("Start listening on topic '{}'", &cfg.topic);

        let keypair = cfg.keypair.unwrap_or_else(KeyPair::generate);
        let node_id = keypair.into();
        let node_key: ipfs_embed::Keypair = keypair.into();
        let public = node_key.to_public();
        let node_name = cfg
            .node_name
            .unwrap_or_else(|| names::Generator::with_naming(names::Name::Numbered).next().unwrap());

        let ipfs = Ipfs::new(IpfsConfig {
            network: NetworkConfig {
                node_key,
                node_name,
                psk: cfg.psk,
                quic: Default::default(),
                mdns: if cfg.enable_mdns {
                    Some(Default::default())
                } else {
                    None
                },
                kad: None,
                dns: None,
                ping: Some(
                    PingConfig::new()
                        .with_keep_alive(true)
                        .with_max_failures(NonZeroU32::new(2).unwrap()),
                ),
                identify: Some(IdentifyConfig::new("/actyx/2.0.0".to_string(), public)),
                gossipsub: if cfg.enable_root_map || cfg.enable_slow_path {
                    Some(
                        GossipsubConfigBuilder::default()
                            .validation_mode(ValidationMode::Permissive)
                            .build()
                            .expect("valid gossipsub config"),
                    )
                } else {
                    None
                },
                broadcast: if cfg.enable_fast_path {
                    Some(Default::default())
                } else {
                    None
                },
                bitswap: Some(BitswapConfig {
                    request_timeout: Duration::from_secs(10),
                    connection_keep_alive: Duration::from_secs(10),
                }),
            },
            storage: StorageConfig {
                path: cfg.db_path,
                cache_size_blocks: u64::MAX,
                cache_size_bytes: 1024 * 1024 * 1024 * 4,
                gc_interval: Duration::from_secs(10),
                gc_min_blocks: 1000,
                gc_target_duration: Duration::from_millis(10),
            },
        })
        .await?;

        let index_store = if let Some(conn) = cfg.index_store {
            SqliteIndexStore::from_conn(conn)?
        } else {
            SqliteIndexStore::open(DbPath::Memory)?
        };
        let forest = Forest::new(
            SqliteStore::wrap(ipfs.clone()),
            BranchCache::<TT>::new(64 << 20),
            CryptoConfig::default(),
            // TODO: add default implementation.
            ForestConfig::debug(),
        );
        let gossip = Gossip::new(
            ipfs.clone(),
            node_id,
            cfg.topic.clone(),
            cfg.enable_fast_path,
            cfg.enable_slow_path,
        );
        let banyan = Self {
            data: Arc::new(BanyanStoreData {
                node_id,
                ipfs,
                gossip,
                forest,
                lamport: Default::default(),
                offsets: Default::default(),
            }),
            state: Arc::new(ReentrantSafeMutex::new(BanyanStoreState {
                index_store,
                own_streams: Default::default(),
                remote_nodes: Default::default(),
                known_streams: Default::default(),
                tasks: Default::default(),
            })),
        };
        banyan.load_known_streams()?;
        banyan.spawn_task(
            "gossip_ingest",
            banyan.data.gossip.ingest(banyan.clone(), cfg.topic.clone())?,
        );
        if cfg.enable_root_map {
            banyan.spawn_task(
                "gossip_publish_root_map",
                banyan
                    .data
                    .gossip
                    .publish_root_map(banyan.clone(), cfg.topic.clone(), Duration::from_secs(10)),
            );
        }
        banyan.spawn_task("compaction", banyan.clone().compaction_loop(Duration::from_secs(60)));
        if cfg.enable_discovery {
            banyan.spawn_task("discovery_ingest", crate::discovery::discovery_ingest(banyan.clone()));
        }
        banyan.spawn_task(
            "discovery_publish",
            crate::discovery::discovery_publish(
                banyan.clone(),
                DISCOVERY_STREAM_NR.into(),
                cfg.external_addresses.iter().cloned().collect(),
                cfg.enable_discovery,
            )?,
        );
        if cfg.enable_metrics {
            banyan.spawn_task(
                "metrics",
                crate::metrics::metrics(banyan.clone(), METRICS_STREAM_NR.into(), Duration::from_secs(30))?,
            );
        }
        banyan.spawn_task(
            "prune_events",
            crate::prune::prune(banyan.clone(), cfg.ephemeral_event_config),
        );

        let ipfs = banyan.ipfs();
        for addr in cfg.listen_addresses {
            if let Some(ListenerEvent::NewListenAddr(bound_addr)) = ipfs.listen_on(addr.clone())?.next().await {
                tracing::info!(target: "SWARM_SERVICES_BOUND", "Swarm Services bound to {}.", bound_addr);
            } else {
                let port = addr
                    .iter()
                    .find_map(|x| match x {
                        Protocol::Tcp(p) => Some(p),
                        Protocol::Udp(p) => Some(p),
                        _ => None,
                    })
                    .unwrap_or_default();
                return Err(anyhow::anyhow!("failed to bind address")).with_context(|| NodeErrorContext::BindFailed {
                    port,
                    component: "Swarm".into(),
                });
            }
        }
        for addr in cfg.external_addresses {
            ipfs.add_external_address(addr);
        }
        for mut addr in cfg.bootstrap_addresses {
            let addr_orig = addr.clone();
            if let Some(Protocol::P2p(peer_id)) = addr.pop() {
                let peer_id =
                    PeerId::from_multihash(peer_id).map_err(|_| anyhow::anyhow!("invalid bootstrap peer id"))?;
                if peer_id == ipfs.local_peer_id() {
                    tracing::warn!("Not dialing configured bootstrap node {} as it's myself", addr_orig);
                } else {
                    ipfs.dial_address(&peer_id, addr);
                }
            } else {
                return Err(anyhow::anyhow!("invalid bootstrap address"));
            }
        }

        Ok(banyan)
    }

    /// Creates a new [`BanyanStore`] for testing.
    pub async fn test(node_name: &str) -> Result<Self> {
        Self::new(SwarmConfig::test(node_name)).await
    }

    fn lock(&self) -> BanyanStoreGuard<'_> {
        BanyanStoreGuard {
            data: self.data.clone(),
            state: self.state.clone(),
            guard: self.state.lock(),
        }
    }

    fn load_known_streams(&self) -> Result<()> {
        let known_streams = self.lock().index_store.get_observed_streams()?;
        for stream_id in known_streams {
            tracing::debug!("Trying to load tree for {}", stream_id);
            if let Some(cid) = self.ipfs().resolve(StreamAlias::from(stream_id))? {
                let root = cid.try_into()?;
                let tree = self.data.forest.load_tree(root)?;
                self.update_present(stream_id, tree.offset());
                if stream_id.node_id() == self.node_id() {
                    self.get_or_create_own_stream(stream_id.stream_nr()).set_latest(tree);
                } else {
                    self.get_or_create_replicated_stream(stream_id).set_latest(tree);
                }
            } else {
                tracing::warn!("No alias found for StreamId \"{}\"", stream_id);
            }
        }

        Ok(())
    }

    /// Returns the [`NodeId`].
    pub fn node_id(&self) -> NodeId {
        self.data.node_id
    }

    /// Returns the underlying [`Ipfs`].
    pub fn ipfs(&self) -> &Ipfs {
        &self.data.ipfs
    }

    pub fn cat(&self, cid: Cid, path: VecDeque<String>) -> impl Stream<Item = Result<Vec<u8>>> + Send {
        unixfsv1::UnixfsStream::new(unixfsv1::UnixfsDecoder::new(self.ipfs().clone(), cid, path))
    }

    /// Append events to a stream, publishing the new data.
    pub async fn append(&self, stream_nr: StreamNr, events: Vec<(TagSet, Event)>) -> Result<Option<Link>> {
        tracing::debug!("publishing {} events on stream {}", events.len(), stream_nr);
        let stream = self.get_or_create_own_stream(stream_nr);
        stream
            .locked(|| {
                let lamport = self.lock().increment_lamport()?;
                let timestamp = Timestamp::now();
                let events = events
                    .into_iter()
                    .map(move |(tags, event)| (Key::new(tags, lamport, timestamp), event));
                self.transform_stream(stream_nr, &stream, |txn, tree| txn.extend_unpacked(tree, events))
            })
            .await
    }

    /// Returns a [`Stream`] of known [`StreamId`].
    pub fn stream_known_streams(&self) -> impl Stream<Item = StreamId> + Send {
        let mut state = self.lock();
        let (s, r) = mpsc::unbounded();
        for stream_id in state.current_stream_ids(self.node_id()) {
            let _ = s.unbounded_send(stream_id);
        }
        state.known_streams.push(s);
        r
    }

    /// Returns a [`Stream`] of events in causal order filtered with a [`Query`].
    pub fn stream_filtered_stream_ordered<Q: Query<TT> + Clone + 'static>(
        &self,
        query: Q,
    ) -> impl Stream<Item = Result<(u64, Key, Event)>> {
        let this = self.clone();
        self.stream_known_streams()
            .map(move |stream_id| this.stream_filtered_chunked(stream_id, 0..=u64::max_value(), query.clone()))
            .merge_unordered()
            .map_ok(|chunk| stream::iter(chunk.data).map(Ok))
            .try_flatten()
    }

    pub fn stream_filtered_chunked<Q: Query<TT> + Clone + 'static>(
        &self,
        stream_id: StreamId,
        range: RangeInclusive<u64>,
        query: Q,
    ) -> impl Stream<Item = Result<FilteredChunk<TT, Event, ()>>> {
        tracing::debug!("stream_filtered_chunked {}", stream_id);
        let (trees, forest) = self.tree_stream(stream_id);
        forest.stream_trees_chunked(query, trees, range, &|_| {})
    }

    pub fn stream_filtered_chunked_reverse<Q: Query<TT> + Clone + 'static>(
        &self,
        stream_id: StreamId,
        range: RangeInclusive<u64>,
        query: Q,
    ) -> impl Stream<Item = Result<FilteredChunk<TT, Event, ()>>> {
        let (trees, forest) = self.tree_stream(stream_id);
        forest.stream_trees_chunked_reverse(query, trees, range, &|_| {})
    }

<<<<<<< HEAD
    /// careful ingestion - basically just call sync_one on each new ingested root
    async fn careful_ingestion(self, stream_id: StreamId, state: Arc<ReplicatedStreamInner>) {
        state
            .incoming_root_stream()
            .switch_map(move |root| self.clone().sync_one(stream_id, root).into_stream())
            .for_each(|_| future::ready(()))
            .await
    }

    fn get_or_create_own_stream(&self, stream_nr: StreamNr) -> Arc<OwnStream> {
=======
    fn get_or_create_own_stream(&self, stream_nr: StreamNr) -> Arc<OwnStreamInner> {
>>>>>>> daa23f11
        self.lock().get_or_create_own_stream(stream_nr)
    }

    fn get_or_create_replicated_stream(&self, stream_id: StreamId) -> Arc<ReplicatedStreamInner> {
        self.lock().get_or_create_replicated_stream(stream_id)
    }

    fn transform_stream(
        &self,
        stream_nr: StreamNr,
        stream: &OwnStream,
        f: impl FnOnce(&Transaction, &Tree) -> Result<Tree> + Send,
    ) -> Result<Option<Link>> {
        let writer = self.data.forest.store().write()?;
        tracing::debug!("starting write transaction on stream {}", stream_nr);
        let txn = Transaction::new(stream.forest().clone(), writer);
        let curr = stream.latest();
        let tree = f(&txn, &curr)?;
        // root of the new tree
        let root: Option<Link> = tree.link();
        // check for change
        if root != curr.link() {
            let cid: Option<Cid> = root.map(Into::into);
            let stream_id = self.node_id().stream(stream_nr);
            tracing::debug!(
                "updating alias for stream {} to {:?}",
                stream_nr,
                cid.map(|x: Cid| x.to_string())
            );
            // update the permanent alias
            self.ipfs().alias(StreamAlias::from(stream_id), cid.as_ref())?;
            // update present for stream
            self.update_present(stream_id, tree.offset());
            // update latest
            tracing::debug!("set_latest! {}", tree);
            stream.set_latest(tree);
            let blocks = txn.into_writer().into_written();
            // publish new blocks and root
            self.data.gossip.publish(stream_nr, root.expect("not None"), blocks)?;
        }
        tracing::debug!("ended write transaction on stream {}", stream_nr);
        Ok(root)
    }

    fn update_root(&self, stream_id: StreamId, root: Link) {
        if stream_id.node_id() != self.node_id() {
            tracing::trace!("update_root {} {}", stream_id, root);
            self.get_or_create_replicated_stream(stream_id).set_incoming(root);
        }
    }

    async fn compaction_loop(self, interval: Duration) {
        loop {
            let stream_nrs = self.lock().local_stream_nrs();
            for stream_nr in stream_nrs {
                tracing::debug!("compacting stream {}", stream_nr);
                if let Err(err) = self.transform_stream(stream_nr, |txn, tree| txn.pack(tree)).await {
                    tracing::error!("Error compacting stream {}: {}", stream_nr, err);
                    break;
                }
            }
            tokio::time::sleep(interval).await;
        }
    }

<<<<<<< HEAD
    async fn compact_once(&self) -> Result<()> {
        let stream_nrs = self.lock().local_stream_nrs();
        for stream_nr in stream_nrs {
            tracing::debug!("compacting stream {}", stream_nr);
            self.pack(stream_nr).await?;
        }
        Ok(())
    }

    async fn pack(&self, stream_nr: StreamNr) -> Result<Option<Link>> {
        tracing::debug!("packing stream {}", stream_nr);
        let stream = self.get_or_create_own_stream(stream_nr);
        stream
            .locked(|| self.transform_stream(stream_nr, &stream, |txn, tree| txn.pack(tree)))
=======
    /// careful ingestion - basically just call sync_one on each new ingested root
    async fn careful_ingestion(self, stream_id: StreamId, state: Arc<ReplicatedStreamInner>) {
        state
            .incoming_root_stream()
            .switch_map(move |root| self.clone().sync_one(stream_id, root).into_stream())
            .for_each(|res| {
                if let Err(err) = res {
                    tracing::error!("careful_ingestion: {}", err);
                }
                future::ready(())
            })
>>>>>>> daa23f11
            .await
    }

    /// attempt to sync one stream to a new root.
    ///
    /// this future may be interrupted at any time when an even newer root comes along.
    async fn sync_one(self, stream_id: StreamId, root: Link) -> Result<()> {
        let node_name = self.ipfs().local_node_name();
        // tokio::time::delay_for(Duration::from_millis(10)).await;
        tracing::debug!("starting to sync {} to {}", stream_id, root);
        let cid = Cid::from(root);
        let ipfs = &self.data.ipfs;
        let stream = self.get_or_create_replicated_stream(stream_id);
        let validated_lamport = stream.validated().last_lamport();
        // temporarily pin the new root
        tracing::debug!("assigning temp pin to {}", root);
        let temp_pin = ipfs.create_temp_pin()?;
        ipfs.temp_pin(&temp_pin, &cid)?;
        let peers = ipfs.peers();
        // attempt to sync. This may take a while and is likely to be interrupted
        tracing::debug!("starting to sync {} from {} peers", root, peers.len());
        // create the sync stream, and log progress. Add an additional element.
        let mut sync = ipfs.sync(&cid, peers);
        // during the sync, try to load the tree asap and abort in case it is not good
        let mut tree: Option<Tree> = None;
        let mut n: usize = 0;
        while let Some(event) = sync.next().await {
            match event {
                SyncEvent::Progress { missing } => {
                    tracing::debug!("{} sync_one: {}/{}", node_name, n, n + missing);
                    n += 1;
                }
                SyncEvent::Complete(Err(err)) => {
                    tracing::debug!("{} {}", node_name, err);
                    return Err(err);
                }
                SyncEvent::Complete(Ok(())) => {}
            }
            if tree.is_none() {
                // load the tree as soon as possible. If this fails, bail out.
                let temp = stream.forest().load_tree(root)?;
                // check that the tree is better than the one we have, otherwise bail out
                anyhow::ensure!(temp.last_lamport() > validated_lamport);
                // get the offset
                let offset = temp.offset();
                // update present.
                let _ = self.update_highest_seen(stream_id, offset);
                tree = Some(temp);
            }
        }
        let tree = tree.ok_or_else(|| anyhow::anyhow!("unable to load tree"))?;

        // if we get here, we already know that the new tree is better than its predecessor
        tracing::debug!("completed sync of {}", root);
        // once sync is successful, permanently move the alias
        tracing::debug!("updating alias {}", root);
        // assign the new root as validated
        ipfs.alias(&StreamAlias::from(stream_id), Some(&cid))?;
        self.lock().received_lamport(tree.last_lamport().into())?;
        tracing::debug!("sync_one complete {} => {}", stream_id, tree.offset());
        let offset = tree.offset();
        stream.set_latest(tree);
        // update present. This can fail if stream_id is not a source_id.
        let _ = self.update_present(stream_id, offset);
        // done
        Ok(())
    }

    fn has_stream(&self, stream_id: StreamId) -> bool {
        self.lock().has_stream(stream_id)
    }

    /// stream of latest updates from either gossip (for replicated streams) or internal updates
    ///
    /// note that this does not include event updates
    fn latest_stream(&self, stream_id: StreamId) -> impl Stream<Item = (LamportTimestamp, Offset)> {
        self.lock().latest_stream(stream_id)
    }

    /// Get a stream of trees for a given stream id
    fn tree_stream(&self, stream_id: StreamId) -> (impl Stream<Item = Tree>, Forest) {
        self.lock().tree_stream(stream_id)
    }

    pub fn spawn_task(&self, name: &'static str, task: impl Future<Output = ()> + Send + 'static) {
        self.lock().spawn_task(name, task)
    }
}

trait AxTreeExt {
    fn last_lamport(&self) -> LamportTimestamp;
    fn offset(&self) -> OffsetOrMin;
}

impl AxTreeExt for Tree {
    fn last_lamport(&self) -> LamportTimestamp {
        match self.as_index_ref() {
            Some(Index::Branch(branch)) => branch.summaries.lamport_range().max,
            Some(Index::Leaf(leaf)) => leaf.keys.lamport_range().max,
            None => Default::default(),
        }
    }
    fn offset(&self) -> OffsetOrMin {
        match self.count() {
            0 => OffsetOrMin::MIN,
            x => match u32::try_from(x) {
                Ok(fits) => (fits - 1).into(),
                Err(e) => {
                    tracing::error!("Tree's count ({}) is too big to fit into an offset ({})", x, e);
                    OffsetOrMin::MAX
                }
            },
        }
    }
}<|MERGE_RESOLUTION|>--- conflicted
+++ resolved
@@ -688,20 +688,7 @@
         forest.stream_trees_chunked_reverse(query, trees, range, &|_| {})
     }
 
-<<<<<<< HEAD
-    /// careful ingestion - basically just call sync_one on each new ingested root
-    async fn careful_ingestion(self, stream_id: StreamId, state: Arc<ReplicatedStreamInner>) {
-        state
-            .incoming_root_stream()
-            .switch_map(move |root| self.clone().sync_one(stream_id, root).into_stream())
-            .for_each(|_| future::ready(()))
-            .await
-    }
-
     fn get_or_create_own_stream(&self, stream_nr: StreamNr) -> Arc<OwnStream> {
-=======
-    fn get_or_create_own_stream(&self, stream_nr: StreamNr) -> Arc<OwnStreamInner> {
->>>>>>> daa23f11
         self.lock().get_or_create_own_stream(stream_nr)
     }
 
@@ -758,7 +745,11 @@
             let stream_nrs = self.lock().local_stream_nrs();
             for stream_nr in stream_nrs {
                 tracing::debug!("compacting stream {}", stream_nr);
-                if let Err(err) = self.transform_stream(stream_nr, |txn, tree| txn.pack(tree)).await {
+                let stream = self.get_or_create_own_stream(stream_nr);
+                let result = stream
+                    .locked(|| self.transform_stream(stream_nr, &stream, |txn, tree| txn.pack(tree)))
+                    .await;
+                if let Err(err) = result {
                     tracing::error!("Error compacting stream {}: {}", stream_nr, err);
                     break;
                 }
@@ -767,22 +758,6 @@
         }
     }
 
-<<<<<<< HEAD
-    async fn compact_once(&self) -> Result<()> {
-        let stream_nrs = self.lock().local_stream_nrs();
-        for stream_nr in stream_nrs {
-            tracing::debug!("compacting stream {}", stream_nr);
-            self.pack(stream_nr).await?;
-        }
-        Ok(())
-    }
-
-    async fn pack(&self, stream_nr: StreamNr) -> Result<Option<Link>> {
-        tracing::debug!("packing stream {}", stream_nr);
-        let stream = self.get_or_create_own_stream(stream_nr);
-        stream
-            .locked(|| self.transform_stream(stream_nr, &stream, |txn, tree| txn.pack(tree)))
-=======
     /// careful ingestion - basically just call sync_one on each new ingested root
     async fn careful_ingestion(self, stream_id: StreamId, state: Arc<ReplicatedStreamInner>) {
         state
@@ -794,7 +769,6 @@
                 }
                 future::ready(())
             })
->>>>>>> daa23f11
             .await
     }
 
