pub mod access;
mod connectivity;
pub mod convert;
mod discovery;
pub mod metrics;
mod node_identity;
mod sqlite;
mod sqlite_index_store;
mod streams;
pub mod transport;
mod unixfsv1;

#[cfg(test)]
mod tests;
mod v1;
mod v2;

pub use crate::connectivity::{Connectivity, ConnectivityCalculator};
pub use crate::node_identity::NodeIdentity;
pub use crate::sqlite_index_store::DbPath;
pub use crate::streams::StreamAlias;
pub use crate::v1::{EventStore, HighestSeen, Present, SnapshotStore};
pub use ax_config::StoreConfig;
use util::formats::node_error_context;

use crate::connectivity::ConnectivityState;
use crate::sqlite::{SqliteStore, SqliteStoreWrite};
use crate::sqlite_index_store::SqliteIndexStore;
use crate::streams::{OwnStreamInner, ReplicatedStreamInner, StreamMaps};
use actyxos_sdk::{LamportTimestamp, NodeId, Offset, Payload, StreamId, StreamNr, TagSet, Timestamp};
use anyhow::{Context, Result};
use ax_futures_util::{prelude::*, stream::variable::Variable};
use banyan::{
    forest::{self, BranchCache},
    index::Index,
    query::Query,
};
use fnv::FnvHashSet;
use forest::FilteredChunk;
use futures::{channel::mpsc, prelude::*};
use ipfs_embed::{BitswapConfig, Config as IpfsConfig, Multiaddr, NetworkConfig, StorageConfig, SyncEvent};
use libipld::Cid;
use libp2p::{
    gossipsub::{GossipsubConfigBuilder, ValidationMode},
    multiaddr::Protocol,
    ping::PingConfig,
    pnet::PreSharedKey,
    PeerId,
};
use parking_lot::Mutex;
use std::{
    collections::VecDeque, fmt::Debug, num::NonZeroU32, ops::RangeInclusive, str::FromStr, sync::Arc, time::Duration,
};
use trees::{
    axtrees::{AxKey, AxTrees, Sha256Digest},
    OffsetMapOrMax,
};

type TT = AxTrees;
type Key = AxKey;
type Event = Payload;
type Forest = banyan::forest::Forest<TT, Event, SqliteStore>;
type Transaction = banyan::forest::Transaction<TT, Event, SqliteStore, SqliteStoreWrite>;
type Link = Sha256Digest;
type Tree = banyan::tree::Tree<TT>;

pub type Block = libipld::Block<libipld::DefaultParams>;
pub type Ipfs = ipfs_embed::Ipfs<libipld::DefaultParams>;

#[derive(Debug, Clone)]
pub struct Config {
    branch_cache: usize,
    crypto_config: forest::CryptoConfig,
    forest_config: forest::Config,
    topic: String,
    node_id: NodeId,
    external_addresses: FnvHashSet<Multiaddr>,
}

impl Config {
    pub fn new(topic: &str, node_id: NodeId) -> Self {
        Self {
            branch_cache: 1000,
            crypto_config: Default::default(),
            forest_config: forest::Config::debug(),
            topic: topic.into(),
            node_id,
            external_addresses: Default::default(),
        }
    }
}

/// Stream manager.
#[derive(Clone)]
pub struct BanyanStore(Arc<BanyanStoreInner>);

/// internal state of the stream manager
struct BanyanStoreInner {
    maps: Mutex<StreamMaps>,
    gossip_v2: v2::GossipV2,
    forest: Forest,
    ipfs: Ipfs,
    node_id: NodeId,
    index_store: Mutex<SqliteIndexStore>,
    /// maximum ingested offset for each source (later: each stream)
    present: Variable<OffsetMapOrMax>,
    /// highest seen offset for each source (later: each stream)
    highest_seen: Variable<OffsetMapOrMax>,
    /// lamport timestamp for publishing to internal streams
    lamport: Variable<LamportTimestamp>,
    /// fields related to the connectivity mechanism
    connectivity: ConnectivityState,
    /// tasks of the stream manager.
    tasks: Mutex<Vec<tokio::task::JoinHandle<()>>>,
}

impl Drop for BanyanStoreInner {
    fn drop(&mut self) {
        for task in self.tasks.lock().drain(..) {
            task.abort();
        }
    }
}

impl BanyanStore {
    /// Creates a new [`BanyanStore`] from a [`StoreConfig`].
    pub async fn from_axconfig(cfg: ax_config::StoreConfig) -> Result<Self> {
        Self::from_axconfig0(cfg, None).await
    }

    /// Creates a new [`BanyanStore`] from a [`StoreConfig`].
    /// Irrespective of what's configured in [`StoreConfig`], the provided
    /// [`rusqlite::Connection`] will be used for the index store.
    pub async fn from_axconfig_with_db(
        cfg: ax_config::StoreConfig,
        db: Arc<Mutex<rusqlite::Connection>>,
    ) -> Result<Self> {
        Self::from_axconfig0(cfg, Some(db)).await
    }

    async fn from_axconfig0(cfg: ax_config::StoreConfig, db: Option<Arc<Mutex<rusqlite::Connection>>>) -> Result<Self> {
        tracing::debug!("client_from_config({:?})", cfg);
        tracing::debug!("Starting up in IPFS full node mode");
        if cfg.ipfs_node.enable_publish {
            tracing::debug!("Publishing is allowed to pubsub");
        } else {
            tracing::info!("Publishing is disabled to pubsub");
        }

        let identity = if let Some(identity) = cfg.ipfs_node.identity {
            NodeIdentity::from_str(&identity)?
        } else {
            NodeIdentity::generate()
        };

        let config = IpfsConfig {
            network: NetworkConfig {
                node_key: identity.to_keypair(),
                node_name: names::Generator::with_naming(names::Name::Numbered).next().unwrap(),
                enable_mdns: true,
                enable_kad: false,
                allow_non_globals_in_dht: false,
                psk: if let Some(psk) = cfg.ipfs_node.pre_shared_key {
                    let blob = base64::decode(psk)?;
                    let decoded = String::from_utf8(blob)?;
                    Some(PreSharedKey::from_str(&decoded)?)
                } else {
                    None
                },
                ping: PingConfig::new()
                    .with_keep_alive(true)
                    .with_max_failures(NonZeroU32::new(2).unwrap()),
                gossipsub: GossipsubConfigBuilder::default()
                    .validation_mode(ValidationMode::Permissive)
                    .build()
                    .expect("valid gossipsub config"),
                bitswap: BitswapConfig {
                    request_timeout: Duration::from_secs(10),
                    connection_keep_alive: Duration::from_secs(10),
                },
            },
            storage: StorageConfig {
                path: cfg.ipfs_node.db_path,
                cache_size_blocks: u64::MAX,
                cache_size_bytes: cfg.ipfs_node.db_size.unwrap_or(1024 * 1024 * 1024 * 4),
                gc_interval: Duration::from_secs(10),
                gc_min_blocks: 1000,
                gc_target_duration: Duration::from_millis(10),
            },
        };
        let ipfs = Ipfs::new(config).await?;
<<<<<<< HEAD
        for addr in cfg.ipfs_node.listen {
            let bound_addr = ipfs
                .listen_on(addr.clone())
                .await
                .with_context(|| {
                    let port = addr
                        .iter()
                        .find_map(|x| match x {
                            Protocol::Tcp(p) => Some(p),
                            Protocol::Udp(p) => Some(p),
                            _ => None,
                        })
                        .unwrap_or_default();
                    node_error_context::BindingFailed(port)
                })
                .with_context(|| node_error_context::Component("swarm".into()))?;
            tracing::info!(target: "SWARM_SERVICES_BOUND", "Swarm Services bound to {}.", bound_addr);
        }
        for addr in cfg.ipfs_node.external_addresses {
            ipfs.add_external_address(addr);
        }
        for mut addr in cfg.ipfs_node.bootstrap {
            if let Some(Protocol::P2p(peer_id)) = addr.pop() {
                let peer_id =
                    PeerId::from_multihash(peer_id).map_err(|_| anyhow::anyhow!("invalid bootstrap peer id"))?;
                ipfs.dial_address(&peer_id, addr)?;
            } else {
                return Err(anyhow::anyhow!("invalid bootstrap address"));
            }
        }
=======
        let mut config = Config::new(&cfg.topic, identity.into());
        config.external_addresses = cfg.ipfs_node.external_addresses.iter().cloned().collect();
>>>>>>> 38760b6a

        let index_store = if let Some(con) = db {
            SqliteIndexStore::from_conn(con)?
        } else {
            let db_path = if let Some(path) = cfg.db_path {
                tracing::debug!("Initializing SQLite index store: {}", path.display());
                DbPath::File(path)
            } else {
                tracing::debug!("Initializing SQLite index store: IN MEMORY");
                DbPath::Memory
            };
            SqliteIndexStore::open(db_path)?
        };
        let banyan = BanyanStore::new(ipfs, config, index_store)?;
        tracing::debug!(
            "Start listening on topic '{}' using monitoring topic '{}'",
            &cfg.topic,
            &cfg.monitoring_topic,
        );
        let ipfs = banyan.ipfs();
        for addr in cfg.ipfs_node.listen {
            let bound_addr = ipfs.listen_on(addr).await?;
            tracing::info!(target: "SWARM_SERVICES_BOUND", "Swarm Services bound to {}.", bound_addr);
        }
        for addr in cfg.ipfs_node.external_addresses {
            ipfs.add_external_address(addr);
        }
        for mut addr in cfg.ipfs_node.bootstrap {
            if let Some(Protocol::P2p(peer_id)) = addr.pop() {
                let peer_id =
                    PeerId::from_multihash(peer_id).map_err(|_| anyhow::anyhow!("invalid bootstrap peer id"))?;
                ipfs.dial_address(&peer_id, addr)?;
            } else {
                return Err(anyhow::anyhow!("invalid bootstrap address"));
            }
        }
        Ok(banyan)
    }

    /// Creates a new [`BanyanStore`] from an [`Ipfs`] and [`Config`].
    pub fn new(ipfs: Ipfs, config: Config, index_store: SqliteIndexStore) -> Result<Self> {
        let store = SqliteStore::wrap(ipfs.clone());
        let branch_cache = BranchCache::<TT>::new(config.branch_cache);
        let connectivity = ConnectivityState::new();
        let node_id = config.node_id;
        let index_store = Mutex::new(index_store);
        let gossip_v2 = v2::GossipV2::new(ipfs.clone(), node_id, config.topic.clone());
        let me = Self(Arc::new(BanyanStoreInner {
            maps: Mutex::new(StreamMaps::default()),
            index_store,
            node_id,
            ipfs,
            gossip_v2,
            lamport: Default::default(),
            present: Default::default(),
            highest_seen: Default::default(),
            forest: Forest::new(store, branch_cache, config.crypto_config, config.forest_config),
            connectivity,
            tasks: Default::default(),
        }));
        me.spawn_task(
            "v2_gossip_ingest",
            me.0.gossip_v2.ingest(me.clone(), config.topic.clone())?,
        );
        // TODO: me.load for own streams
        me.spawn_task("compaction", me.clone().compaction_loop(Duration::from_secs(60)));
        me.spawn_task("v1_gossip_publish", me.clone().v1_gossip_publish(config.topic.clone()));
        me.spawn_task("v1_gossip_ingest", me.clone().v1_gossip_ingest(config.topic));
        me.spawn_task("discovery_ingest", crate::discovery::discovery_ingest(me.clone()));
        // TODO fix stream nr
        me.spawn_task(
            "discovery_publish",
            crate::discovery::discovery_publish(me.clone(), 0.into(), config.external_addresses)?,
        );
        // TODO fix stream nr
        me.spawn_task(
            "metrics",
            crate::metrics::metrics(me.clone(), 0.into(), Duration::from_secs(30))?,
        );
        Ok(me)
    }

    /// Creates an in memory [`BanyanStore`] for testing with mdns disabled.
    pub async fn test(name: &str) -> Result<Self> {
        let identity = NodeIdentity::generate();
        let mut config = IpfsConfig::new(None, 0);
        config.network.enable_mdns = false;
        config.network.enable_kad = false;
        config.network.node_name = name.to_string();
        config.network.node_key = identity.to_keypair();
        let ipfs = Ipfs::new(config).await?;
        let config = Config::new("topic", identity.into());
        BanyanStore::new(ipfs, config, SqliteIndexStore::open(DbPath::Memory)?)
    }

    /// Returns the [`NodeId`].
    pub fn node_id(&self) -> NodeId {
        self.0.node_id
    }

    /// Returns the underlying [`Ipfs`].
    pub fn ipfs(&self) -> &Ipfs {
        &self.0.ipfs
    }

    pub fn cat(&self, cid: Cid, path: VecDeque<String>) -> impl Stream<Item = Result<Vec<u8>>> + Send {
        unixfsv1::UnixfsStream::new(unixfsv1::UnixfsDecoder::new(self.ipfs().clone(), cid, path))
    }

    /// Append events to a stream, publishing the new data.
    pub async fn append(&self, stream_nr: StreamNr, events: Vec<(TagSet, Event)>) -> Result<Option<Link>> {
        tracing::info!("publishing {} events on stream {}", events.len(), stream_nr);
        let lamport = self.0.index_store.lock().increment_lamport()?;
        let timestamp = Timestamp::now();
        let events = events
            .into_iter()
            .map(move |(tags, event)| (Key::new(tags, lamport, timestamp), event));
        self.transform_stream(stream_nr, |txn, tree| txn.extend_unpacked(tree, events))
            .await
    }

    /// Spawns a new task that will be shutdown when [`BanyanStore`] is dropped.
    pub fn spawn_task(&self, name: &'static str, task: impl Future<Output = ()> + Send + 'static) {
        tracing::debug!("Spawning task '{}'!", name);
        let handle =
            tokio::spawn(task.map(move |_| tracing::error!("Fatal: Task '{}' unexpectedly terminated!", name)));
        self.0.tasks.lock().push(handle);
    }

    /// Returns a [`Stream`] of known [`StreamId`].
    pub fn stream_known_streams(&self) -> impl Stream<Item = StreamId> + Send {
        let mut state = self.0.maps.lock();
        let (s, r) = mpsc::unbounded();
        for stream_id in state.current_stream_ids(self.0.node_id) {
            let _ = s.unbounded_send(stream_id);
        }
        state.known_streams.push(s);
        r
    }

    /// Returns a [`Stream`] of events in causal order filtered with a [`Query`].
    pub fn stream_filtered_stream_ordered<Q: Query<TT> + Clone + 'static>(
        &self,
        query: Q,
    ) -> impl Stream<Item = Result<(u64, Key, Event)>> {
        let this = self.clone();
        self.stream_known_streams()
            .map(move |stream_id| this.stream_filtered_chunked(stream_id, 0..=u64::max_value(), query.clone()))
            .merge_unordered()
            .map_ok(|chunk| stream::iter(chunk.data).map(Ok))
            .try_flatten()
    }

    pub fn stream_filtered_chunked<Q: Query<TT> + Clone + 'static>(
        &self,
        stream_id: StreamId,
        range: RangeInclusive<u64>,
        query: Q,
    ) -> impl Stream<Item = Result<FilteredChunk<TT, Event, ()>>> {
        tracing::info!("stream_filtered_chunked {}", stream_id);
        let (trees, forest) = self.tree_stream(stream_id);
        forest.stream_trees_chunked(query, trees, range, &|_| {})
    }

    pub fn stream_filtered_chunked_reverse<Q: Query<TT> + Clone + 'static>(
        &self,
        stream_id: StreamId,
        range: RangeInclusive<u64>,
        query: Q,
    ) -> impl Stream<Item = Result<FilteredChunk<TT, Event, ()>>> {
        let (trees, forest) = self.tree_stream(stream_id);
        forest.stream_trees_chunked_reverse(query, trees, range, &|_| {})
    }

    /// careful ingestion - basically just call sync_one on each new ingested root
    async fn careful_ingestion(self, stream_id: StreamId, state: Arc<ReplicatedStreamInner>) {
        state
            .incoming_root_stream()
            .switch_map(move |root| self.clone().sync_one(stream_id, root).into_stream())
            .for_each(|_| future::ready(()))
            .await
    }

    fn get_or_create_own_stream(&self, stream_nr: StreamNr) -> Arc<OwnStreamInner> {
        let mut maps = self.0.maps.lock();
        maps.own_streams.get(&stream_nr).cloned().unwrap_or_else(|| {
            tracing::info!("creating new own stream {}", stream_nr);
            let forest = self.0.forest.clone();
            let stream_id = self.node_id().stream(stream_nr);
            // TODO: Maybe this fn should be fallible
            let _ = self.0.index_store.lock().add_stream(stream_id);
            tracing::info!("publish new stream_id {}", stream_id);
            maps.publish_new_stream_id(stream_id);
            let stream = Arc::new(OwnStreamInner::new(forest));
            maps.own_streams.insert(stream_nr, stream.clone());
            stream
        })
    }

    fn get_or_create_replicated_stream(&self, stream_id: StreamId) -> Arc<ReplicatedStreamInner> {
        assert!(self.node_id() != stream_id.node_id());
        let mut maps = self.0.maps.lock();
        let node_id = stream_id.node_id();
        let stream_nr = stream_id.stream_nr();
        let remote_node = maps.get_or_create_remote_node(node_id);
        if let Some(state) = remote_node.streams.get(&stream_nr).cloned() {
            state
        } else {
            tracing::info!("creating new replicated stream {}", stream_id);
            let forest = self.0.forest.clone();
            let state = Arc::new(ReplicatedStreamInner::new(forest));
            self.spawn_task(
                "careful_ingestion",
                self.clone().careful_ingestion(stream_id, state.clone()),
            );
            remote_node.streams.insert(stream_nr, state.clone());
            tracing::info!("publish new stream_id {}", stream_id);
            maps.publish_new_stream_id(stream_id);
            state
        }
    }

    fn transform_stream(
        &self,
        stream_nr: StreamNr,
        f: impl FnOnce(&Transaction, &Tree) -> Result<Tree> + Send,
    ) -> impl Future<Output = Result<Option<Link>>> {
        let this = self.clone();
        async move {
            let stream = this.get_or_create_own_stream(stream_nr);
            let lock = stream.sequencer.lock().await;
            let writer = this.0.forest.store().write()?;
            tracing::debug!("starting write transaction on stream {}", stream_nr);
            let txn = Transaction::new(stream.forest.clone(), writer);
            let curr = stream.latest();
            let tree = f(&txn, &curr)?;
            // root of the new tree
            let root: Option<Link> = tree.link();
            // check for change
            if root != curr.link() {
                let cid: Option<Cid> = root.map(Into::into);
                let stream_id = this.node_id().stream(stream_nr);
                tracing::debug!(
                    "updating alias for stream {} to {:?}",
                    stream_nr,
                    cid.map(|x: Cid| x.to_string())
                );
                // update the permanent alias
                this.ipfs().alias(StreamAlias::from(stream_id), cid.as_ref())?;
                // update latest
                tracing::debug!("set_latest! {}", tree);
                stream.set_latest(tree);
                let blocks = txn.into_writer().into_written();
                // publish new blocks and root
                this.0.gossip_v2.publish(stream_nr, root.expect("not None"), blocks)?;
            }
            tracing::debug!("ended write transaction on stream {}", stream_nr);
            drop(lock);
            Ok(root)
        }
    }

    fn update_root(&self, stream_id: StreamId, root: Link) {
        if stream_id.node_id() != self.node_id() {
            tracing::info!("update_root {} {}", stream_id, root);
            self.get_or_create_replicated_stream(stream_id).set_incoming(root);
        }
    }

    async fn compaction_loop(self, interval: Duration) {
        loop {
            if let Err(err) = self.compact_once().await {
                tracing::error!("{}", err);
            }
            tokio::time::sleep(interval).await;
        }
    }

    async fn compact_once(&self) -> Result<()> {
        let stream_ids = self.0.maps.lock().own_streams.keys().cloned().collect::<Vec<_>>();
        for stream_id in stream_ids {
            tracing::info!("compacting stream {}", stream_id);
            self.pack(stream_id).await?;
        }
        Ok(())
    }

    fn pack(&self, stream_nr: StreamNr) -> impl Future<Output = Result<Option<Link>>> {
        tracing::info!("packing stream {}", stream_nr);
        self.transform_stream(stream_nr, |txn, tree| txn.pack(tree))
    }

    /// attempt to sync one stream to a new root.
    ///
    /// this future may be interrupted at any time when an even newer root comes along.
    async fn sync_one(self, stream_id: StreamId, root: Link) -> Result<()> {
        let node_name = self.ipfs().local_node_name();
        // tokio::time::delay_for(Duration::from_millis(10)).await;
        tracing::debug!("starting to sync {} to {}", stream_id, root);
        let cid = Cid::from(root);
        let ipfs = &self.0.ipfs;
        let stream = self.get_or_create_replicated_stream(stream_id);
        let validated_lamport = stream.validated().last_lamport();
        // temporarily pin the new root
        tracing::debug!("assigning temp pin to {}", root);
        let temp_pin = ipfs.create_temp_pin()?;
        ipfs.temp_pin(&temp_pin, &cid)?;
        // attempt to sync. This may take a while and is likely to be interrupted
        tracing::debug!("starting to sync {}", root);
        // create the sync stream, and log progress. Add an additional element.
        let mut sync = ipfs.sync(&cid);
        // during the sync, try to load the tree asap and abort in case it is not good
        let mut tree: Option<Tree> = None;
        let mut n: usize = 0;
        while let Some(event) = sync.next().await {
            match event {
                SyncEvent::Progress { missing } => {
                    tracing::info!("{} sync_one: {}/{}", node_name, n, n + missing);
                    n += 1;
                }
                SyncEvent::Complete(Err(err)) => {
                    tracing::info!("{} {}", node_name, err);
                    return Err(err);
                }
                SyncEvent::Complete(Ok(())) => {}
            }
            if tree.is_none() {
                // load the tree as soon as possible. If this fails, bail out.
                let temp = stream.forest.load_tree(root)?;
                // check that the tree is better than the one we have, otherwise bail out
                anyhow::ensure!(temp.last_lamport() > validated_lamport);
                // get the offset
                let offset = temp.count();
                // update present. This can fail if stream_id is not a source_id.
                let _ = self.update_highest_seen(stream_id, offset);
                tree = Some(temp);
            }
        }
        let tree = tree.ok_or_else(|| anyhow::anyhow!("unable to load tree"))?;

        // if we get here, we already know that the new tree is better than its predecessor
        tracing::debug!("completed sync of {}", root);
        // once sync is successful, permanently move the alias
        tracing::debug!("updating alias {}", root);
        // assign the new root as validated
        ipfs.alias(&StreamAlias::from(stream_id), Some(&cid))?;
        self.0.index_store.lock().received_lamport(tree.last_lamport().into())?;
        tracing::debug!("sync_one complete {} => {}", stream_id, tree.count());
        let offset = tree.count();
        stream.set_latest(tree);
        // update present. This can fail if stream_id is not a source_id.
        let _ = self.update_present(stream_id, offset);
        // done
        Ok(())
    }

    fn has_stream(&self, stream_id: StreamId) -> bool {
        let me = stream_id.node_id() == self.node_id();
        let maps = self.0.maps.lock();
        if me {
            maps.own_streams.contains_key(&stream_id.stream_nr())
        } else {
            maps.remote_nodes
                .get(&stream_id.node_id())
                .map(|node| node.streams.contains_key(&stream_id.stream_nr()))
                .unwrap_or_default()
        }
    }

    /// stream of latest updates from either gossip (for replicated streams) or internal updates
    ///
    /// note that this does not include event updates
    fn latest_stream(&self, stream_id: StreamId) -> impl Stream<Item = (LamportTimestamp, Offset)> {
        if stream_id.node_id() == self.node_id() {
            let stream = self.get_or_create_own_stream(stream_id.stream_nr());
            self.0
                .lamport
                .new_observer()
                .filter_map(move |lamport| future::ready(stream.offset().map(|offset| (lamport, offset))))
                .left_stream()
        } else {
            self.get_or_create_replicated_stream(stream_id)
                .latest_seen
                .new_observer()
                .filter_map(future::ready)
                .right_stream()
        }
    }

    /// Get a stream of trees for a given stream id
    fn tree_stream(&self, stream_id: StreamId) -> (impl Stream<Item = Tree>, Forest) {
        let me = stream_id.node_id() == self.node_id();
        if me {
            let stream_nr = stream_id.stream_nr();
            let stream = self.get_or_create_own_stream(stream_nr);
            (stream.tree_stream(), stream.forest.clone())
        } else {
            let stream = self.get_or_create_replicated_stream(stream_id);
            (stream.tree_stream(), stream.forest.clone())
        }
    }
}

trait AxTreeExt {
    fn last_lamport(&self) -> LamportTimestamp;
}

impl AxTreeExt for Tree {
    fn last_lamport(&self) -> LamportTimestamp {
        match self.as_index_ref() {
            Some(Index::Branch(branch)) => branch.summaries.lamport_range().max,
            Some(Index::Leaf(leaf)) => leaf.keys.lamport_range().max,
            None => Default::default(),
        }
    }
}<|MERGE_RESOLUTION|>--- conflicted
+++ resolved
@@ -189,41 +189,8 @@
             },
         };
         let ipfs = Ipfs::new(config).await?;
-<<<<<<< HEAD
-        for addr in cfg.ipfs_node.listen {
-            let bound_addr = ipfs
-                .listen_on(addr.clone())
-                .await
-                .with_context(|| {
-                    let port = addr
-                        .iter()
-                        .find_map(|x| match x {
-                            Protocol::Tcp(p) => Some(p),
-                            Protocol::Udp(p) => Some(p),
-                            _ => None,
-                        })
-                        .unwrap_or_default();
-                    node_error_context::BindingFailed(port)
-                })
-                .with_context(|| node_error_context::Component("swarm".into()))?;
-            tracing::info!(target: "SWARM_SERVICES_BOUND", "Swarm Services bound to {}.", bound_addr);
-        }
-        for addr in cfg.ipfs_node.external_addresses {
-            ipfs.add_external_address(addr);
-        }
-        for mut addr in cfg.ipfs_node.bootstrap {
-            if let Some(Protocol::P2p(peer_id)) = addr.pop() {
-                let peer_id =
-                    PeerId::from_multihash(peer_id).map_err(|_| anyhow::anyhow!("invalid bootstrap peer id"))?;
-                ipfs.dial_address(&peer_id, addr)?;
-            } else {
-                return Err(anyhow::anyhow!("invalid bootstrap address"));
-            }
-        }
-=======
         let mut config = Config::new(&cfg.topic, identity.into());
         config.external_addresses = cfg.ipfs_node.external_addresses.iter().cloned().collect();
->>>>>>> 38760b6a
 
         let index_store = if let Some(con) = db {
             SqliteIndexStore::from_conn(con)?
@@ -245,7 +212,22 @@
         );
         let ipfs = banyan.ipfs();
         for addr in cfg.ipfs_node.listen {
-            let bound_addr = ipfs.listen_on(addr).await?;
+            let bound_addr = ipfs
+                .listen_on(addr.clone())
+                .await
+                .with_context(|| {
+                    let port = addr
+                        .iter()
+                        .find_map(|x| match x {
+                            Protocol::Tcp(p) => Some(p),
+                            Protocol::Udp(p) => Some(p),
+                            _ => None,
+                        })
+                        .unwrap_or_default();
+                    node_error_context::BindingFailed(port)
+                })
+                .with_context(|| node_error_context::Component("swarm".into()))?;
+
             tracing::info!(target: "SWARM_SERVICES_BOUND", "Swarm Services bound to {}.", bound_addr);
         }
         for addr in cfg.ipfs_node.external_addresses {
