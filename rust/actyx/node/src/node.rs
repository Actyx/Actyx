--- conflicted
+++ resolved
@@ -16,14 +16,10 @@
 use std::sync::Arc;
 use thiserror::Error;
 use tracing::*;
-<<<<<<< HEAD
 use util::{
-    formats::{ActyxOSCode, ActyxOSResult, ActyxOSResultExt, NodeErrorContext},
+    formats::{ActyxOSCode, ActyxOSError, ActyxOSResult, ActyxOSResultExt, NodeErrorContext},
     version::NodeVersion,
 };
-=======
-use util::formats::{ActyxOSCode, ActyxOSError, ActyxOSResult, ActyxOSResultExt, NodeErrorContext};
->>>>>>> 77f4996e
 
 pub type ApiResult<T> = ActyxOSResult<T>;
 
