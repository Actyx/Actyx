# Only have one member per line and the opening and ending on separate lines,
# since this is used in build scripts to populate the docker image cache!
[workspace]
members = [
  "api",
  "ax",
  "ax-wasm",
  "ax-futures-util",
  "certs",
  "settings",
  "crypto",
  "libp2p-streaming-response",
  "node",
  "node-ffi",
  "node-manager-bindings",
  "node-win",
  "runtime",
  "swarm",
  "swarm/cli",
  "swarm/harness",
  "tracing_win_event_log",
  "trees",
  "util",
]
resolver = "2"

# This can only be set per workspace. In release, we rely on a setting a custom
# panic hook (see `node/src/util.rs::init_panic_hook`), which safely brings
# down the application after the stack has been wound down.
[profile.release]
panic = "unwind"
[profile.dev]
panic = "abort"

[patch.crates-io]
# wait for ipfs-embed 0.23
<<<<<<< HEAD
ipfs-embed = { git = "https://github.com/dvc94ch/ipfs-embed", branch = "sim-open-2" }
libp2p = { git = "https://github.com/dvc94ch/rust-libp2p", branch = "sim-open-2" }
#libp2p = { path = "../../../rust-libp2p" }
=======
ipfs-embed = { git = "https://github.com/Actyx/ipfs-embed", branch = "sim-open" }
libp2p = { git = "https://github.com/Actyx/rust-libp2p", branch = "sim-open" }
libp2p-bitswap = { git = "https://github.com/Actyx/libp2p-bitswap", branch = "sim-open" }
libp2p-broadcast = { git = "https://github.com/Actyx/libp2p-broadcast", branch = "sim-open-2" }
libp2p-quic = { git = "https://github.com/Actyx/libp2p-quic", branch = "sim-open-2" }
libp2p-blake-streams = { git = "https://github.com/Actyx/blake-streams", branch = "sim-open" }
>>>>>>> 392fab05
<|MERGE_RESOLUTION|>--- conflicted
+++ resolved
@@ -34,15 +34,14 @@
 
 [patch.crates-io]
 # wait for ipfs-embed 0.23
-<<<<<<< HEAD
-ipfs-embed = { git = "https://github.com/dvc94ch/ipfs-embed", branch = "sim-open-2" }
-libp2p = { git = "https://github.com/dvc94ch/rust-libp2p", branch = "sim-open-2" }
-#libp2p = { path = "../../../rust-libp2p" }
-=======
 ipfs-embed = { git = "https://github.com/Actyx/ipfs-embed", branch = "sim-open" }
 libp2p = { git = "https://github.com/Actyx/rust-libp2p", branch = "sim-open" }
+#libp2p = { path = "../../../rust-libp2p" }
 libp2p-bitswap = { git = "https://github.com/Actyx/libp2p-bitswap", branch = "sim-open" }
 libp2p-broadcast = { git = "https://github.com/Actyx/libp2p-broadcast", branch = "sim-open-2" }
 libp2p-quic = { git = "https://github.com/Actyx/libp2p-quic", branch = "sim-open-2" }
 libp2p-blake-streams = { git = "https://github.com/Actyx/blake-streams", branch = "sim-open" }
->>>>>>> 392fab05
+js-sys = { git = "https://github.com/rustwasm/wasm-bindgen", rev = "6ab9ac0f0f6853e1ceed8006a0ffe3a4c0c8323f" }
+wasm-bindgen = { git = "https://github.com/rustwasm/wasm-bindgen", rev = "6ab9ac0f0f6853e1ceed8006a0ffe3a4c0c8323f" }
+web-sys = { git = "https://github.com/rustwasm/wasm-bindgen", rev = "6ab9ac0f0f6853e1ceed8006a0ffe3a4c0c8323f" }
+libp2p-combined-transport = { path = "../../../libp2p-combined-transport" }