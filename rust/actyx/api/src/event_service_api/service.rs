use actyxos_sdk::{
    language,
    service::{
<<<<<<< HEAD
        self, EventResponse, NodeIdResponse, Order, PublishEvent, PublishRequest, PublishResponse, PublishResponseKey,
        QueryRequest, QueryResponse, StartFrom, SubscribeMonotonicRequest, SubscribeMonotonicResponse,
        SubscribeRequest, SubscribeResponse,
    },
    Event, EventKey, Metadata, OffsetMap, Payload,
=======
        self, NodeIdResponse, OffsetsResponse, Order, PublishEvent, PublishRequest, PublishResponse,
        PublishResponseKey, QueryRequest, QueryResponse, StartFrom, SubscribeMonotonicRequest,
        SubscribeMonotonicResponse, SubscribeRequest, SubscribeResponse,
    },
    EventKey,
>>>>>>> 06d7d5d3
};
use async_trait::async_trait;
use ax_futures_util::prelude::*;
use futures::{
    future,
    stream::{self, BoxStream, StreamExt},
    TryFutureExt,
};
use runtime::value::Value;
use swarm::access::{ConsumerAccessError, EventSelection, EventStoreConsumerAccess};
use swarm::{BanyanStore, EventStore, Present};
use thiserror::Error;
use trees::{OffsetMapOrMax, TagSubscriptions};

#[derive(Debug, Error)]
pub enum Error {
    #[error("Store error: {0}")]
    StoreError(#[from] anyhow::Error),
    #[error("Access error: {0}")]
    ConsumerAccesError(#[from] ConsumerAccessError),
}

#[derive(Clone)]
pub struct EventService {
    store: BanyanStore,
}

impl EventService {
    pub fn new(store: BanyanStore) -> EventService {
        EventService { store }
    }
}

#[async_trait]
impl service::EventService for EventService {
    async fn node_id(&self) -> anyhow::Result<NodeIdResponse> {
        Ok(NodeIdResponse {
            node_id: self.store.node_id(),
        })
    }

<<<<<<< HEAD
    async fn offsets(&self) -> anyhow::Result<OffsetMap> {
        let response = self
            .store
            .stream()
            .next()
            .await
            .and_then(|o| o.try_into().ok())
            .unwrap_or_default();
=======
    async fn offsets(&self) -> Result<OffsetsResponse> {
        let response = self.store.offsets().next().await.unwrap_or_default();
>>>>>>> 06d7d5d3
        Ok(response)
    }

    async fn publish(&self, request: PublishRequest) -> anyhow::Result<PublishResponse> {
        let events = request
            .data
            .into_iter()
            .map(|PublishEvent { tags, payload }| (tags, payload))
            .collect();
        let response = self
            .store
            .persist(events)
            .map_ok(|keys| PublishResponse {
                data: keys
                    .into_iter()
                    .map(|(lamport, offset, stream_nr, timestamp)| PublishResponseKey {
                        lamport,
                        offset,
                        stream: self.store.node_id().stream(stream_nr),
                        timestamp,
                    })
                    .collect(),
            })
            .await
            .map_err(Error::StoreError)?;
        Ok(response)
    }

    async fn query(&self, request: QueryRequest) -> anyhow::Result<BoxStream<'static, QueryResponse>> {
        let from_offsets_excluding: OffsetMapOrMax = request.lower_bound.unwrap_or_default().into();
        let to_offsets_including: OffsetMapOrMax = request.upper_bound.into();
        let selection = EventSelection {
            tag_subscriptions: (&request.query).into(),
            from_offsets_excluding,
            to_offsets_including,
        };
        let response = match request.order {
            Order::Asc => self.store.stream_events_forward(selection),
            Order::Desc => self.store.stream_events_backward(selection),
            Order::StreamAsc => self.store.stream_events_source_ordered(selection),
        }
        .await
        .map_err(Error::ConsumerAccesError)?
        .flat_map(mk_feed(request.query))
        .map(QueryResponse::Event);
        Ok(response.boxed())
    }

    async fn subscribe(&self, request: SubscribeRequest) -> anyhow::Result<BoxStream<'static, SubscribeResponse>> {
        let tag_subscriptions: TagSubscriptions = (&request.query).into();
        let from_offsets_excluding: OffsetMapOrMax = request.offsets.unwrap_or_default().into();
        let selection = EventSelection::after(tag_subscriptions, from_offsets_excluding);
        let response = self
            .store
            .stream_events_source_ordered(selection)
            .await
            .map_err(Error::ConsumerAccesError)?
            .flat_map(mk_feed(request.query))
            .map(SubscribeResponse::Event);

        Ok(response.boxed())
    }

    async fn subscribe_monotonic(
        &self,
        request: SubscribeMonotonicRequest,
    ) -> anyhow::Result<BoxStream<'static, SubscribeMonotonicResponse>> {
        let tag_subscriptions: TagSubscriptions = (&request.query).into();
        let initial_latest = if let StartFrom::Offsets(offsets) = &request.from {
            let to_offsets_including = OffsetMapOrMax::from(offsets.clone());
            let selection = EventSelection::upto(tag_subscriptions.clone(), to_offsets_including);
            let (youngest_opt, _) = self
                .store
                .stream_events_backward(selection)
                .await
                .map_err(Error::ConsumerAccesError)?
                .into_future()
                .await;
            if let Some(youngest) = youngest_opt {
                youngest.key
            } else {
                EventKey::default()
            }
        } else {
            EventKey::default()
        };

        let from_offsets_excluding = request.from.min_offsets().into();
        let selection = EventSelection::after(tag_subscriptions, from_offsets_excluding);
        let feed = mk_feed(request.query);
        let response = self
            .store
            .stream_events_source_ordered(selection)
            .await
            .map_err(Error::ConsumerAccesError)?
            .flat_map({
                let mut latest = initial_latest;
                move |e| {
                    if e.key > latest {
                        latest = e.key;
                        feed(e)
                            .map(|event| SubscribeMonotonicResponse::Event { event, caught_up: true })
                            .left_stream()
                    } else {
                        stream::once(async move { SubscribeMonotonicResponse::TimeTravel { new_start: e.key } })
                            .right_stream()
                    }
                }
            })
            .take_until_condition(|e| future::ready(matches!(e, SubscribeMonotonicResponse::TimeTravel { .. })));
        Ok(response.boxed())
    }
}

fn mk_feed(query: language::Query) -> impl Fn(Event<Payload>) -> BoxStream<'static, EventResponse<Payload>> {
    let query = runtime::query::Query::from(query);
    move |event| {
        let Event {
            key,
            meta: Metadata { timestamp, tags },
            payload,
        } = event;
        stream::iter(
            query
                .feed(Value::from((key, payload)))
                .into_iter()
                .map(move |v| EventResponse {
                    lamport: v.sort_key.lamport,
                    stream: v.sort_key.stream,
                    offset: v.sort_key.offset,
                    timestamp,
                    tags: tags.clone(),
                    payload: v.payload(),
                }),
        )
        .boxed()
    }
}<|MERGE_RESOLUTION|>--- conflicted
+++ resolved
@@ -1,19 +1,11 @@
 use actyxos_sdk::{
     language,
     service::{
-<<<<<<< HEAD
-        self, EventResponse, NodeIdResponse, Order, PublishEvent, PublishRequest, PublishResponse, PublishResponseKey,
-        QueryRequest, QueryResponse, StartFrom, SubscribeMonotonicRequest, SubscribeMonotonicResponse,
-        SubscribeRequest, SubscribeResponse,
-    },
-    Event, EventKey, Metadata, OffsetMap, Payload,
-=======
-        self, NodeIdResponse, OffsetsResponse, Order, PublishEvent, PublishRequest, PublishResponse,
+        self, EventResponse, NodeIdResponse, OffsetsResponse, Order, PublishEvent, PublishRequest, PublishResponse,
         PublishResponseKey, QueryRequest, QueryResponse, StartFrom, SubscribeMonotonicRequest,
         SubscribeMonotonicResponse, SubscribeRequest, SubscribeResponse,
     },
-    EventKey,
->>>>>>> 06d7d5d3
+    Event, EventKey, Metadata, Payload,
 };
 use async_trait::async_trait;
 use ax_futures_util::prelude::*;
@@ -55,19 +47,8 @@
         })
     }
 
-<<<<<<< HEAD
-    async fn offsets(&self) -> anyhow::Result<OffsetMap> {
-        let response = self
-            .store
-            .stream()
-            .next()
-            .await
-            .and_then(|o| o.try_into().ok())
-            .unwrap_or_default();
-=======
-    async fn offsets(&self) -> Result<OffsetsResponse> {
+    async fn offsets(&self) -> anyhow::Result<OffsetsResponse> {
         let response = self.store.offsets().next().await.unwrap_or_default();
->>>>>>> 06d7d5d3
         Ok(response)
     }
 
