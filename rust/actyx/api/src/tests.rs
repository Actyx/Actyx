--- conflicted
+++ resolved
@@ -119,15 +119,9 @@
     let resp = test::request()
         .path("/api/v2/events/query")
         .method("POST")
-<<<<<<< HEAD
-        .header("Authorization", "Bearer ok")
+        .header("Authorization", format!("Bearer {}", token))
         .json(&json!({"offsets": {}, "upperBound": {}, "query": "FROM 'a'", "order": "asc"}))
-        .reply(&test_routes().await)
-=======
-        .header("Authorization", format!("Bearer {}", token))
-        .json(&json!({"offsets": {}, "upperBound": {}, "where": "'a'", "order": "asc"}))
-        .reply(&route)
->>>>>>> b9479024
+        .reply(&route)
         .await;
     assert_eq!(resp.status(), http::StatusCode::OK);
     assert_eq!(resp.headers()["content-type"], "application/x-ndjson");
@@ -137,13 +131,8 @@
         .method("POST")
         .header("Authorization", format!("Bearer {}", token))
         .header("Accept", "application/x-ndjson")
-<<<<<<< HEAD
         .json(&json!({"offsets": {}, "upperBound": {}, "query": "FROM 'a'", "order": "asc"}))
-        .reply(&test_routes().await)
-=======
-        .json(&json!({"offsets": {}, "upperBound": {}, "where": "'a'", "order": "asc"}))
-        .reply(&route)
->>>>>>> b9479024
+        .reply(&route)
         .await;
     assert_eq!(resp.status(), http::StatusCode::OK);
     assert_eq!(resp.headers()["content-type"], "application/x-ndjson");
@@ -468,15 +457,9 @@
     let resp = test::request()
         .path("/api/v2/events/subscribe")
         .method("POST")
-<<<<<<< HEAD
-        .header("Authorization", "Bearer ok")
+        .header("Authorization", format!("Bearer {}", token))
         .json(&serde_json::json!({"offsets": null, "query": "FROM x"}))
-        .reply(&(test_routes().await))
-=======
-        .header("Authorization", format!("Bearer {}", token))
-        .json(&serde_json::json!({"offsets": null, "where": "here"}))
-        .reply(&route)
->>>>>>> b9479024
+        .reply(&route)
         .await;
     assert_err_response(
         resp,
