--- conflicted
+++ resolved
@@ -1,11 +1,8 @@
-<<<<<<< HEAD
 use actyxos_sdk::{
     app_id,
     service::{AuthenticationResponse, NodeIdResponse},
+    NodeId,
 };
-=======
-use actyxos_sdk::{app_id, service::AuthenticationResponse, NodeId};
->>>>>>> 0edb01d0
 use bytes::Bytes;
 use crypto::{KeyStore, KeyStoreRef, PublicKey};
 use hyper::Response;
