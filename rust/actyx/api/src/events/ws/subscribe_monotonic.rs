<<<<<<< HEAD
use actyx_sdk::{
    service::{EventService, SubscribeMonotonicRequest, SubscribeMonotonicResponse},
=======
use actyxos_sdk::{
    service::{SubscribeMonotonicRequest, SubscribeMonotonicResponse},
>>>>>>> 55e8ff7c
    AppId,
};
use futures::{
    stream::{self, BoxStream},
    FutureExt, StreamExt,
};
use wsrpc::Service;

use crate::events::service::EventService;

pub struct SubscribeMonotonic {
    event_service: EventService,
}

impl Service for SubscribeMonotonic {
    type Req = SubscribeMonotonicRequest;
    type Resp = SubscribeMonotonicResponse;
    type Error = ();
    type Ctx = AppId;

    fn serve(&self, app_id: AppId, req: Self::Req) -> BoxStream<'static, Result<Self::Resp, Self::Error>> {
        let service = self.event_service.clone();
        (async move { service.subscribe_monotonic(app_id, req).await })
            .map(|x| match x {
                Ok(stream) => stream.map(Ok).left_stream(),
                Err(_) => stream::once(futures::future::err(())).right_stream(),
            })
            .flatten_stream()
            .boxed()
    }
}

pub fn service(event_service: EventService) -> SubscribeMonotonic {
    SubscribeMonotonic { event_service }
}<|MERGE_RESOLUTION|>--- conflicted
+++ resolved
@@ -1,10 +1,5 @@
-<<<<<<< HEAD
 use actyx_sdk::{
-    service::{EventService, SubscribeMonotonicRequest, SubscribeMonotonicResponse},
-=======
-use actyxos_sdk::{
     service::{SubscribeMonotonicRequest, SubscribeMonotonicResponse},
->>>>>>> 55e8ff7c
     AppId,
 };
 use futures::{
