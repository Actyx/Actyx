mod http;
pub mod service;
mod ws;

<<<<<<< HEAD
use actyx_sdk::service::EventService;
=======
>>>>>>> 55e8ff7c
use warp::*;

use crate::events::service::EventService;
use crate::util::NodeInfo;

pub(crate) fn routes(
    auth_args: NodeInfo,
    event_service: EventService,
) -> impl Filter<Extract = (impl Reply,), Error = Rejection> + Clone {
    http::routes(auth_args.clone(), event_service.clone()).or(ws::routes(auth_args, event_service))
}<|MERGE_RESOLUTION|>--- conflicted
+++ resolved
@@ -2,10 +2,6 @@
 pub mod service;
 mod ws;
 
-<<<<<<< HEAD
-use actyx_sdk::service::EventService;
-=======
->>>>>>> 55e8ff7c
 use warp::*;
 
 use crate::events::service::EventService;
