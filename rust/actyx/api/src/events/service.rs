use actyx_sdk::{
    app_id,
    language::SortKey,
    service::{
        Diagnostic, EventResponse, OffsetMapResponse, OffsetsResponse, Order, PublishEvent, PublishRequest,
        PublishResponse, PublishResponseKey, QueryRequest, QueryResponse, StartFrom, SubscribeMonotonicRequest,
        SubscribeMonotonicResponse, SubscribeRequest, SubscribeResponse,
    },
    AppId, Event, EventKey, NodeId, OffsetMap, OffsetOrMin, Payload, StreamNr,
};
<<<<<<< HEAD
use ax_futures_util::ReceiverExt;
use futures::stream::{BoxStream, StreamExt};
=======
use futures::{
    future::{poll_fn, ready},
    stream::{BoxStream, StreamExt},
    FutureExt,
};
>>>>>>> 375c1fc3
use genawaiter::sync::{Co, Gen};
use runtime::{
    eval::Context,
    features::{Endpoint, Features},
    query::Query,
    value::Value,
};
use std::{convert::TryFrom, num::NonZeroU64, task::Poll};
use swarm::event_store_ref::EventStoreRef;

#[derive(Clone)]
pub struct EventService {
    store: EventStoreRef,
    node_id: NodeId,
}

impl EventService {
    pub fn new(store: EventStoreRef, node_id: NodeId) -> EventService {
        EventService { store, node_id }
    }
}

impl EventService {
    pub async fn offsets(&self) -> anyhow::Result<OffsetsResponse> {
        let offsets = self.store.offsets().await?;
        let present = offsets.present();
        let to_replicate = offsets
            .replication_target()
            .stream_iter()
            .filter_map(|(stream, target)| {
                let actual = present.offset(stream);
                let diff = OffsetOrMin::from(target) - actual;
                u64::try_from(diff).ok().and_then(NonZeroU64::new).map(|o| (stream, o))
            })
            .collect();
        Ok(OffsetsResponse { present, to_replicate })
    }

    pub async fn publish(
        &self,
        app_id: AppId,
        stream_nr: StreamNr,
        request: PublishRequest,
    ) -> anyhow::Result<PublishResponse> {
        let events = request
            .data
            .into_iter()
            .map(|PublishEvent { tags, payload }| (tags, payload))
            .collect();
        let meta = self.store.persist(app_id, stream_nr, events).await?;
        let response = PublishResponse {
            data: meta
                .into_iter()
                .map(|(lamport, offset, stream_nr, timestamp)| PublishResponseKey {
                    lamport,
                    offset,
                    stream: self.node_id.stream(stream_nr),
                    timestamp,
                })
                .collect(),
        };
        Ok(response)
    }

    pub async fn query(
        &self,
        _app_id: AppId,
        request: QueryRequest,
    ) -> anyhow::Result<BoxStream<'static, QueryResponse>> {
        let tag_expr = request.query.from.clone();
        let upper_bound = match request.upper_bound {
            Some(offsets) => offsets,
            None => self.store.offsets().await?.present(),
        };
        let lower_bound = request.lower_bound.unwrap_or_default();

        let query = Query::from(request.query);
        let features = Features::from_query(&query);
        features.validate(&query.features, Endpoint::Query)?;
        let mut query = query.make_feeder();

        let cx = Context::owned(
            SortKey::default(),
            self.store.clone(),
            lower_bound.clone(),
            upper_bound.clone(),
        );

        let mut stream = match request.order {
            Order::Asc => {
                self.store
                    .bounded_forward(tag_expr, lower_bound, upper_bound.clone(), false)
                    .await?
            }
            Order::Desc => {
                self.store
                    .bounded_backward(tag_expr, lower_bound, upper_bound.clone())
                    .await?
            }
            Order::StreamAsc => {
                self.store
                    .bounded_forward(tag_expr, lower_bound, upper_bound.clone(), true)
                    .await?
            }
        }
        .stop_on_error();

        async fn y(co: &Co<QueryResponse>, vs: Vec<anyhow::Result<Value>>, event: Option<&Event<Payload>>) {
            for v in vs {
                co.yield_(match v {
                    Ok(v) => QueryResponse::Event(to_event(v, event)),
                    Err(e) => QueryResponse::Diagnostic(Diagnostic::warn(e.to_string())),
                })
                .await;
            }
        }

        let gen = Gen::new(move |co: Co<QueryResponse>| async move {
            while let Some(ev) = stream.next().await {
                let vs = query.feed(Some(to_value(&ev)), &cx).await;
                y(&co, vs, Some(&ev)).await;
            }

            let vs = query.feed(None, &cx).await;
            y(&co, vs, None).await;

            co.yield_(QueryResponse::Offsets(OffsetMapResponse { offsets: upper_bound }))
                .await;
        });

        Ok(gen.boxed())
    }

    pub async fn subscribe(
        &self,
        _app_id: AppId,
        request: SubscribeRequest,
    ) -> anyhow::Result<BoxStream<'static, SubscribeResponse>> {
        let present = self.store.offsets().await?.present();
        let lower_bound = request.lower_bound.unwrap_or_default();

        let query = Query::from(request.query);
        let tag_expr = query.from.clone();
        let features = Features::from_query(&query);
        features.validate(&query.features, Endpoint::Subscribe)?;
        // no sub-queries supported yet, so no OffsetMap needed
        let mut query = query.make_feeder();

        let cx = Context::owned(
            SortKey::default(),
            self.store.clone(),
            OffsetMap::empty(),
            OffsetMap::empty(),
        );

        let mut bounded = self
            .store
            .bounded_forward(tag_expr.clone(), lower_bound, present.clone(), false)
            .await?
            .stop_on_error();
        let mut unbounded = self
            .store
            .unbounded_forward(tag_expr, present.clone())
            .await?
            .stop_on_error();

        async fn y(co: &Co<SubscribeResponse>, vs: Vec<anyhow::Result<Value>>, event: Option<&Event<Payload>>) {
            for v in vs {
                co.yield_(match v {
                    Ok(v) => SubscribeResponse::Event(to_event(v, event)),
                    Err(e) => SubscribeResponse::Diagnostic(Diagnostic::warn(e.to_string())),
                })
                .await;
            }
        }

        let gen = Gen::new(move |co: Co<SubscribeResponse>| async move {
            while let Some(ev) = bounded.next().await {
                let vs = query.feed(Some(to_value(&ev)), &cx).await;
                y(&co, vs, Some(&ev)).await;
            }

            co.yield_(SubscribeResponse::Offsets(OffsetMapResponse { offsets: present }))
                .await;

            while let Some(ev) = unbounded.next().await {
                let vs = query.feed(Some(to_value(&ev)), &cx).await;
                y(&co, vs, Some(&ev)).await;
            }
        });

        Ok(gen.boxed())
    }

    pub async fn subscribe_monotonic(
        &self,
        _app_id: AppId,
        request: SubscribeMonotonicRequest,
    ) -> anyhow::Result<BoxStream<'static, SubscribeMonotonicResponse>> {
        let lower_bound = match &request.from {
            StartFrom::LowerBound(x) => x.clone(),
        };
        let mut present = self.store.offsets().await?.present();
        present.union_with(&lower_bound);

        let query = Query::from(request.query);
        let tag_expr = query.from.clone();
        let features = Features::from_query(&query);
        features.validate(&query.features, Endpoint::SubscribeMonotonic)?;
        // no sub-queries supported yet, so no OffsetMap needed
        let mut query = query.make_feeder();

        let cx = Context::owned(
            SortKey::default(),
            self.store.clone(),
            OffsetMap::empty(),
            OffsetMap::empty(),
        );

        let mut bounded = self
            .store
            .bounded_forward(tag_expr.clone(), lower_bound, present.clone(), false)
            .await?
            .stop_on_error();
        let mut unbounded = self
            .store
            .unbounded_forward(tag_expr.clone(), present.clone())
            .await?
            .stop_on_error();
        let mut latest = match &request.from {
            StartFrom::LowerBound(offsets) => self
                .store
                .bounded_backward(tag_expr, OffsetMap::default(), offsets.clone())
                .await?
                .recv()
                .await
                .transpose()?
                .map(|event| event.key)
                .unwrap_or(EventKey {
                    lamport: 0.into(),
                    stream: Default::default(),
                    offset: 0.into(),
                }),
        };

<<<<<<< HEAD
        async fn y(
            co: &Co<SubscribeMonotonicResponse>,
            vs: Vec<anyhow::Result<Value>>,
            event: Option<&Event<Payload>>,
        ) {
            for v in vs {
                co.yield_(match v {
                    Ok(v) => SubscribeMonotonicResponse::Event {
                        event: to_event(v, event),
                        caught_up: true,
                    },
                    Err(e) => SubscribeMonotonicResponse::Diagnostic(Diagnostic::warn(e.to_string())),
                })
                .await;
=======
        async fn send_and_timetravel(
            co: &Co<SubscribeMonotonicResponse>,
            event: Event<Payload>,
            latest: &mut EventKey,
            caught_up: bool,
            query: &mut Query,
        ) -> bool {
            let key = event.key;
            if key > *latest {
                *latest = key;
                let vs = query.feed(Some(to_value(&event)));
                if !vs.is_empty() {
                    let last = {
                        let mut l = None;
                        for idx in (0..vs.len()).rev() {
                            if vs[idx].is_ok() {
                                l = Some(idx);
                                break;
                            }
                        }
                        l
                    };
                    for (idx, v) in vs.into_iter().enumerate() {
                        let caught_up = Some(idx) == last && caught_up;
                        co.yield_(match v {
                            Ok(v) => SubscribeMonotonicResponse::Event {
                                event: to_event(v, Some(&event)),
                                caught_up,
                            },
                            Err(e) => SubscribeMonotonicResponse::Diagnostic(Diagnostic::warn(e)),
                        })
                        .await;
                    }
                }
                false
            } else {
                co.yield_(SubscribeMonotonicResponse::TimeTravel { new_start: event.key })
                    .await;
                true
>>>>>>> 375c1fc3
            }
        }

        let gen = Gen::new(move |co: Co<SubscribeMonotonicResponse>| async move {
            while let Some(ev) = bounded.next().await {
<<<<<<< HEAD
                let vs = query.feed(Some(to_value(&ev)), &cx).await;
                y(&co, vs, Some(&ev)).await;
=======
                if send_and_timetravel(&co, ev, &mut latest, false, &mut query).await {
                    break;
                }
>>>>>>> 375c1fc3
            }

            co.yield_(SubscribeMonotonicResponse::Offsets(OffsetMapResponse {
                offsets: present,
            }))
            .await;

<<<<<<< HEAD
            while let Some(ev) = unbounded.next().await {
                let key = Some(ev.key);
                if key > latest {
                    latest = key;
                    let vs = query.feed(Some(to_value(&ev)), &cx).await;
                    y(&co, vs, Some(&ev)).await;
                } else {
                    co.yield_(SubscribeMonotonicResponse::TimeTravel { new_start: ev.key })
                        .await;
                    return;
=======
            let mut event = unbounded.next().await;
            while let Some(ev) = event {
                let next = poll_fn(|cx| Poll::Ready(unbounded.next().poll_unpin(cx))).await;
                if send_and_timetravel(&co, ev, &mut latest, next.is_pending(), &mut query).await {
                    break;
                }
                match next {
                    Poll::Ready(x) => event = x,
                    Poll::Pending => event = unbounded.next().await,
>>>>>>> 375c1fc3
                }
            }
        });

        Ok(gen.boxed())
    }
}

fn to_value(event: &Event<Payload>) -> Value {
    Value::from((event.key, event.payload.clone()))
}
fn to_event(value: Value, event: Option<&Event<Payload>>) -> EventResponse<Payload> {
    match event {
        Some(event) => EventResponse {
            lamport: event.key.lamport,
            stream: event.key.stream,
            offset: event.key.offset,
            app_id: event.meta.app_id.clone(),
            timestamp: event.meta.timestamp,
            tags: event.meta.tags.clone(),
            payload: value.payload(),
        },
        None => EventResponse {
            lamport: Default::default(),
            stream: Default::default(),
            offset: Default::default(),
            app_id: app_id!("none"),
            timestamp: Default::default(),
            tags: Default::default(),
            payload: value.payload(),
        },
    }
}<|MERGE_RESOLUTION|>--- conflicted
+++ resolved
@@ -8,21 +8,17 @@
     },
     AppId, Event, EventKey, NodeId, OffsetMap, OffsetOrMin, Payload, StreamNr,
 };
-<<<<<<< HEAD
 use ax_futures_util::ReceiverExt;
-use futures::stream::{BoxStream, StreamExt};
-=======
 use futures::{
-    future::{poll_fn, ready},
+    future::poll_fn,
     stream::{BoxStream, StreamExt},
     FutureExt,
 };
->>>>>>> 375c1fc3
 use genawaiter::sync::{Co, Gen};
 use runtime::{
     eval::Context,
     features::{Endpoint, Features},
-    query::Query,
+    query::{Feeder, Query},
     value::Value,
 };
 use std::{convert::TryFrom, num::NonZeroU64, task::Poll};
@@ -263,33 +259,18 @@
                 }),
         };
 
-<<<<<<< HEAD
-        async fn y(
-            co: &Co<SubscribeMonotonicResponse>,
-            vs: Vec<anyhow::Result<Value>>,
-            event: Option<&Event<Payload>>,
-        ) {
-            for v in vs {
-                co.yield_(match v {
-                    Ok(v) => SubscribeMonotonicResponse::Event {
-                        event: to_event(v, event),
-                        caught_up: true,
-                    },
-                    Err(e) => SubscribeMonotonicResponse::Diagnostic(Diagnostic::warn(e.to_string())),
-                })
-                .await;
-=======
         async fn send_and_timetravel(
             co: &Co<SubscribeMonotonicResponse>,
             event: Event<Payload>,
             latest: &mut EventKey,
             caught_up: bool,
-            query: &mut Query,
+            query: &mut Feeder,
+            cx: &Context<'_>,
         ) -> bool {
             let key = event.key;
             if key > *latest {
                 *latest = key;
-                let vs = query.feed(Some(to_value(&event)));
+                let vs = query.feed(Some(to_value(&event)), cx).await;
                 if !vs.is_empty() {
                     let last = {
                         let mut l = None;
@@ -308,7 +289,7 @@
                                 event: to_event(v, Some(&event)),
                                 caught_up,
                             },
-                            Err(e) => SubscribeMonotonicResponse::Diagnostic(Diagnostic::warn(e)),
+                            Err(e) => SubscribeMonotonicResponse::Diagnostic(Diagnostic::warn(e.to_string())),
                         })
                         .await;
                     }
@@ -318,20 +299,14 @@
                 co.yield_(SubscribeMonotonicResponse::TimeTravel { new_start: event.key })
                     .await;
                 true
->>>>>>> 375c1fc3
             }
         }
 
         let gen = Gen::new(move |co: Co<SubscribeMonotonicResponse>| async move {
             while let Some(ev) = bounded.next().await {
-<<<<<<< HEAD
-                let vs = query.feed(Some(to_value(&ev)), &cx).await;
-                y(&co, vs, Some(&ev)).await;
-=======
-                if send_and_timetravel(&co, ev, &mut latest, false, &mut query).await {
+                if send_and_timetravel(&co, ev, &mut latest, false, &mut query, &cx).await {
                     break;
                 }
->>>>>>> 375c1fc3
             }
 
             co.yield_(SubscribeMonotonicResponse::Offsets(OffsetMapResponse {
@@ -339,28 +314,15 @@
             }))
             .await;
 
-<<<<<<< HEAD
-            while let Some(ev) = unbounded.next().await {
-                let key = Some(ev.key);
-                if key > latest {
-                    latest = key;
-                    let vs = query.feed(Some(to_value(&ev)), &cx).await;
-                    y(&co, vs, Some(&ev)).await;
-                } else {
-                    co.yield_(SubscribeMonotonicResponse::TimeTravel { new_start: ev.key })
-                        .await;
-                    return;
-=======
             let mut event = unbounded.next().await;
             while let Some(ev) = event {
                 let next = poll_fn(|cx| Poll::Ready(unbounded.next().poll_unpin(cx))).await;
-                if send_and_timetravel(&co, ev, &mut latest, next.is_pending(), &mut query).await {
+                if send_and_timetravel(&co, ev, &mut latest, next.is_pending(), &mut query, &cx).await {
                     break;
                 }
                 match next {
                     Poll::Ready(x) => event = x,
                     Poll::Pending => event = unbounded.next().await,
->>>>>>> 375c1fc3
                 }
             }
         });
