use crate::rejections::ApiError;
use actyx_sdk::{
    app_id,
    language::{self, Arr, SimpleExpr, SpreadExpr},
    service::{
        Diagnostic, OffsetMapResponse, OffsetsResponse, Order, PublishEvent, PublishRequest, PublishResponse,
        PublishResponseKey, QueryRequest, QueryResponse, Severity, StartFrom, SubscribeMonotonicRequest,
        SubscribeMonotonicResponse, SubscribeRequest, SubscribeResponse,
    },
    AppId, Event, EventKey, NodeId, OffsetMap, OffsetOrMin, Payload, TagSet, Timestamp,
};
use ax_futures_util::{stream::AxStreamExt, ReceiverExt};
use futures::{
    future::{poll_fn, ready},
    stream::{self, BoxStream, StreamExt},
    task::noop_waker,
    FutureExt,
};
use genawaiter::sync::{Co, Gen};
use runtime::{
    error::{RuntimeError, RuntimeFailure},
    eval::Context,
    features::{Endpoint, Feature, FeatureError, Features},
    query::{Feeder, Query},
    value::Value,
};
use serde::Deserialize;
use std::{
    convert::TryFrom,
    num::NonZeroU64,
    ops::Deref,
    task::{self, Poll},
};
use swarm::{
    event_store_ref::{EventStoreHandler, EventStoreRef},
    BanyanStore,
};
use tokio::sync::mpsc;

#[derive(Clone)]
pub struct EventService {
    store: EventStoreRef,
    node_id: NodeId,
}

impl EventService {
    pub fn new(store: EventStoreRef, node_id: NodeId) -> EventService {
        EventService { store, node_id }
    }
}

impl EventService {
    pub async fn offsets(&self) -> anyhow::Result<OffsetsResponse> {
        let offsets = self.store.offsets().await?;
        let present = offsets.present();
        let to_replicate = offsets
            .replication_target()
            .stream_iter()
            .filter_map(|(stream, target)| {
                let actual = present.offset(stream);
                let diff = OffsetOrMin::from(target) - actual;
                u64::try_from(diff).ok().and_then(NonZeroU64::new).map(|o| (stream, o))
            })
            .collect();
        Ok(OffsetsResponse { present, to_replicate })
    }

    pub async fn publish(&self, app_id: AppId, request: PublishRequest) -> anyhow::Result<PublishResponse> {
        let events = request
            .data
            .into_iter()
            .map(|PublishEvent { tags, payload }| (tags, payload))
            .collect();
        let meta = self.store.persist(app_id, events).await?;
        let response = PublishResponse {
            data: meta
                .into_iter()
                .map(|(lamport, offset, stream_nr, timestamp)| PublishResponseKey {
                    lamport,
                    offset,
                    stream: self.node_id.stream(stream_nr),
                    timestamp,
                })
                .collect(),
        };
        Ok(response)
    }

    pub async fn query(
        &self,
        app_id: AppId,
        request: QueryRequest,
    ) -> anyhow::Result<BoxStream<'static, QueryResponse>> {
        let query = language::Query::parse(&request.query).map_err(|e| ApiError::BadRequest {
            cause: format!("{:#}", e),
        })?;

        let (query, pragmas) = Query::from(query, app_id);
        let features = Features::from_query(&query);
        let enabled = query.enabled_features(&pragmas);
        features.validate(&enabled, Endpoint::Query)?;
        let mut feeder = query.make_feeder();

        async fn y(co: &Co<QueryResponse>, vs: Vec<anyhow::Result<Value>>) {
            for v in vs {
                co.yield_(match v {
                    Ok(v) => QueryResponse::Event(v.into()),
                    Err(e) => QueryResponse::Diagnostic(to_diagnostic(e)),
                })
                .await;
            }
        }

        let store = {
            let mut store = None;
            if let Some(value) = pragmas.pragma("events") {
                store = Some(store_ephemeral(value).await?);
            }
            store.unwrap_or_else(|| EphemeralStore(self.store.clone(), None))
        };

        let upper_bound = match request.upper_bound {
            Some(offsets) => offsets,
            None => store.offsets().await?.present(),
        };
        let lower_bound = request.lower_bound.unwrap_or_default();

        let request_order = request.order;
        let gen = Gen::new(move |co: Co<QueryResponse>| async move {
            let cx = Context::root(
                Order::StreamAsc,
                store.clone(),
                lower_bound.clone(),
                upper_bound.clone(),
            );
            let mut cx = cx.child();
            let mut stream = match &query.source {
                language::Source::Events { from, order } => {
                    let order = order.or_else(|| feeder.preferred_order()).unwrap_or(request_order);
                    cx.order = order;
                    let tag_expr = match cx.eval_from(from).await {
                        Ok(t) => t.into_owned(),
                        Err(e) => {
                            return co
                                .yield_(QueryResponse::Diagnostic(Diagnostic::error(e.to_string())))
                                .await
                        }
                    };
                    let stream = match order {
                        Order::Asc => {
                            store
                                .bounded_forward(tag_expr, lower_bound, upper_bound.clone(), false)
                                .await
                        }
                        Order::Desc => store.bounded_backward(tag_expr, lower_bound, upper_bound.clone()).await,
                        Order::StreamAsc => {
                            store
                                .bounded_forward(tag_expr, lower_bound, upper_bound.clone(), true)
                                .await
                        }
                    };
                    let stream = match stream {
                        Ok(s) => s,
                        Err(e) => {
                            return co
                                .yield_(QueryResponse::Diagnostic(Diagnostic::error(e.to_string())))
                                .await
                        }
                    };
                    stream
                        .stop_on_error()
                        .map(|ev| match ev {
                            Ok(ev) => Ok(Value::from(ev)),
                            Err(e) => Err(e.into()),
                        })
                        .left_stream()
                }
                language::Source::Array(Arr { items }) => stream::iter(items.iter())
                    .flat_map(|SpreadExpr { expr, spread }| {
                        let cx = &cx;
                        async move {
                            if let (SimpleExpr::SubQuery(e), true) = (expr, *spread) {
                                match Query::eval(e, cx).await {
                                    Ok(arr) => stream::iter(arr.into_iter().map(Ok)).boxed(),
                                    Err(e) => stream::once(ready(Err(e))).boxed(),
                                }
                            } else {
                                match cx.eval(expr).await {
                                    Ok(val) => {
                                        if *spread {
                                            if let Ok(items) = val.as_array() {
                                                stream::iter(items.into_iter().map(Ok)).boxed()
                                            } else {
                                                stream::once(ready(Err(
                                                    RuntimeError::TypeErrorSpread(val.kind()).into()
                                                )))
                                                .boxed()
                                            }
                                        } else {
                                            stream::once(ready(Ok(val))).boxed()
                                        }
                                    }
                                    Err(e) => stream::once(ready(Err(e))).boxed(),
                                }
                            }
                        }
                        .boxed()
                        .flatten_stream()
                    })
                    .right_stream(),
            };

            while let Some(ev) = stream.next().await {
                let ev = match ev {
                    Ok(ev) => ev,
                    Err(e) => {
                        tracing::error!("aborting query due to {:#}", e);
                        y(&co, vec![Err(e)]).await;
                        return;
                    }
                };
                let vs = feeder.feed(Some(ev), &cx).await;
                y(&co, vs).await;
                if feeder.is_done() {
                    break;
                }
            }
            drop(stream);

            let vs = feeder.feed(None, &cx).await;
            y(&co, vs).await;

            co.yield_(QueryResponse::Offsets(OffsetMapResponse { offsets: upper_bound }))
                .await;
        })
        .take_until_condition(|r| {
            ready(matches!(
                r,
                QueryResponse::Diagnostic(Diagnostic {
                    severity: Severity::Error,
                    ..
                })
            ))
        });

        Ok(gen.boxed())
    }

    pub async fn subscribe(
        &self,
        app_id: AppId,
        request: SubscribeRequest,
    ) -> anyhow::Result<BoxStream<'static, SubscribeResponse>> {
        let query = language::Query::parse(&request.query).map_err(|e| ApiError::BadRequest {
            cause: format!("{:#}", e),
        })?;

        let (query, pragmas) = Query::from(query, app_id);
        let tag_expr = match &query.source {
            language::Source::Events { from, .. } => from.clone(),
            language::Source::Array(_) => {
                return Err(FeatureError::Unsupported {
                    features: Feature::fromArray.to_string(),
                    endpoint: Endpoint::Subscribe.to_string(),
                }
                .into())
            }
        };
        let present = self.store.offsets().await?.present();
        let mut lower_bound = request.lower_bound.unwrap_or_default();

        let features = Features::from_query(&query);
        let enabled = query.enabled_features(&pragmas);
        features.validate(&enabled, Endpoint::Subscribe)?;
        let mut query = query.make_feeder();

        let cx = Context::root(
            Order::StreamAsc,
            self.store.clone(),
            // no sub-queries supported yet, so no OffsetMap needed
            OffsetMap::empty(),
            OffsetMap::empty(),
        );

        let tag_expr = cx.child().eval_from(&tag_expr).await?.into_owned();
        let tags = tag_expr.clone(); // for logging

        let mut bounded = self
            .store
            .bounded_forward(tag_expr.clone(), lower_bound.clone(), present.clone(), false)
            .await?
            .stop_on_error();
        lower_bound.union_with(&present);
        let mut unbounded = self
            .store
            .unbounded_forward(tag_expr, lower_bound)
            .await?
            .stop_on_error();

        async fn y(co: &Co<SubscribeResponse>, vs: Vec<anyhow::Result<Value>>) {
            for v in vs {
                co.yield_(match v {
                    Ok(v) if v.is_anti() => SubscribeResponse::AntiEvent(v.into()),
                    Ok(v) => SubscribeResponse::Event(v.into()),
                    Err(e) => SubscribeResponse::Diagnostic(to_diagnostic(e)),
                })
                .await;
            }
        }

        let gen = Gen::new(move |co: Co<SubscribeResponse>| async move {
            let cx = cx.child();
            while let Some(ev) = bounded.next().await {
                let ev = match ev {
                    Ok(ev) => ev,
                    Err(e) => {
                        tracing::error!("aborting subscribe catch-up for tags {} due to {:#}", tags, e);
                        y(&co, vec![Err(e.into())]).await;
                        return;
                    }
                };
                let vs = query.feed(Some(ev.into()), &cx).await;
                y(&co, vs).await;
            }

            let vs = query.feed(None, &cx).await;
            y(&co, vs).await;

            co.yield_(SubscribeResponse::Offsets(OffsetMapResponse { offsets: present }))
                .await;

            'a: while let Some(mut input) = unbounded.next().await {
                loop {
                    let ev = match input {
                        Ok(ev) => ev,
                        Err(e) => {
                            tracing::error!("aborting subscribe for tags {} due to {:#}", tags, e);
                            y(&co, vec![Err(e.into())]).await;
                            return;
                        }
                    };
                    let vs = query.feed(Some(ev.into()), &cx).await;
                    y(&co, vs).await;
                    if query.is_done() {
                        break 'a;
                    }
                    input = match unbounded.poll_next_unpin(&mut task::Context::from_waker(&noop_waker())) {
                        Poll::Ready(Some(ev)) => ev,
                        Poll::Ready(None) => break 'a,
                        Poll::Pending => break,
                    };
                }
                let vs = query.feed(None, &cx).await;
                y(&co, vs).await;
                if query.is_done() {
                    break;
                }
            }
            if !query.is_done() {
                let vs = query.feed(None, &cx).await;
                y(&co, vs).await;
            }
        })
        .take_until_condition(|r| {
            ready(matches!(
                r,
                SubscribeResponse::Diagnostic(Diagnostic {
                    severity: Severity::Error,
                    ..
                })
            ))
        });

        Ok(gen.boxed())
    }

    pub async fn subscribe_monotonic(
        &self,
        app_id: AppId,
        request: SubscribeMonotonicRequest,
    ) -> anyhow::Result<BoxStream<'static, SubscribeMonotonicResponse>> {
        let query = language::Query::parse(&request.query).map_err(|e| ApiError::BadRequest {
            cause: format!("{:#}", e),
        })?;

        let (query, pragmas) = Query::from(query, app_id);
        let tag_expr = match &query.source {
            language::Source::Events { from, .. } => from.clone(),
            language::Source::Array(_) => {
                return Err(FeatureError::Unsupported {
                    features: Feature::fromArray.to_string(),
                    endpoint: Endpoint::Subscribe.to_string(),
                }
                .into())
            }
        };
        let mut lower_bound = match &request.from {
            StartFrom::LowerBound(x) => x.clone(),
        };
        let mut present = self.store.offsets().await?.present();
        present.union_with(&lower_bound);

        let features = Features::from_query(&query);
        let enabled = query.enabled_features(&pragmas);
        features.validate(&enabled, Endpoint::SubscribeMonotonic)?;
        let mut query = query.make_feeder();

        let cx = Context::root(
            Order::Asc,
            self.store.clone(),
            // no sub-queries supported yet, so no OffsetMap needed
            OffsetMap::empty(),
            OffsetMap::empty(),
        );

        let tag_expr = cx.child().eval_from(&tag_expr).await?.into_owned();
        let tags = tag_expr.clone(); // for logging

        let mut bounded = self
            .store
            .bounded_forward(tag_expr.clone(), lower_bound.clone(), present.clone(), false)
            .await?
            .stop_on_error();
        lower_bound.union_with(&present);
        let mut unbounded = self
            .store
            .unbounded_forward(tag_expr.clone(), lower_bound)
            .await?
            .stop_on_error();
        let mut latest = match &request.from {
            StartFrom::LowerBound(offsets) => self
                .store
                .bounded_backward(tag_expr, OffsetMap::default(), offsets.clone())
                .await?
                .recv()
                .await
                .transpose()?
                .map(|event| event.key)
                .unwrap_or(EventKey {
                    lamport: 0.into(),
                    stream: Default::default(),
                    offset: 0.into(),
                }),
        };

        async fn send_and_timetravel(
            co: &Co<SubscribeMonotonicResponse>,
            event: Event<Payload>,
            latest: &mut EventKey,
            caught_up: bool,
            query: &mut Feeder,
            cx: &Context<'_>,
        ) -> bool {
            let key = event.key;
            if key > *latest {
                *latest = key;
                let vs = query.feed(Some(event.into()), cx).await;
                if !vs.is_empty() {
                    let last = {
                        let mut l = None;
                        for idx in (0..vs.len()).rev() {
                            if vs[idx].is_ok() {
                                l = Some(idx);
                                break;
                            }
                        }
                        l
                    };
                    for (idx, v) in vs.into_iter().enumerate() {
                        let caught_up = Some(idx) == last && caught_up;
                        co.yield_(match v {
                            Ok(v) => SubscribeMonotonicResponse::Event {
                                event: v.into(),
                                caught_up,
                            },
                            Err(e) => SubscribeMonotonicResponse::Diagnostic(to_diagnostic(e)),
                        })
                        .await;
                    }
                }
                false
            } else {
                co.yield_(SubscribeMonotonicResponse::TimeTravel { new_start: event.key })
                    .await;
                true
            }
        }

        let gen = Gen::new(move |co: Co<SubscribeMonotonicResponse>| async move {
            let cx = cx.child();
            while let Some(ev) = bounded.next().await {
                let ev = match ev {
                    Ok(ev) => ev,
                    Err(e) => {
                        tracing::error!("aborting subscribe_monotonic catch-up for tags {} due to {:#}", tags, e);
                        co.yield_(SubscribeMonotonicResponse::Diagnostic(Diagnostic::error(e.to_string())))
                            .await;
                        return;
                    }
                };
                if send_and_timetravel(&co, ev, &mut latest, false, &mut query, &cx).await {
                    break;
                }
            }

            co.yield_(SubscribeMonotonicResponse::Offsets(OffsetMapResponse {
                offsets: present,
            }))
            .await;

            let mut event = unbounded.next().await;
            while let Some(ev) = event {
                let next = poll_fn(|cx| Poll::Ready(unbounded.next().poll_unpin(cx))).await;
                let ev = match ev {
                    Ok(ev) => ev,
                    Err(e) => {
                        tracing::error!("aborting subscribe_monotonic for tags {} due to {:#}", tags, e);
                        co.yield_(SubscribeMonotonicResponse::Diagnostic(Diagnostic::error(e.to_string())))
                            .await;
                        return;
                    }
                };
                if send_and_timetravel(&co, ev, &mut latest, next.is_pending(), &mut query, &cx).await {
                    break;
                }
                match next {
                    Poll::Ready(x) => event = x,
                    Poll::Pending => event = unbounded.next().await,
                }
            }
        })
        .take_until_condition(|r| {
            ready(matches!(
                r,
                SubscribeMonotonicResponse::Diagnostic(Diagnostic {
                    severity: Severity::Error,
                    ..
                })
            ))
        });

        Ok(gen.boxed())
    }
}

fn to_diagnostic(err: anyhow::Error) -> Diagnostic {
    if let Some(err) = err.downcast_ref::<RuntimeFailure>() {
        Diagnostic {
            severity: Severity::Error,
            message: err.to_string(),
        }
    } else {
        Diagnostic {
            severity: Severity::Warning,
            message: err.to_string(),
        }
    }
}

struct EphemeralStore(EventStoreRef, Option<BanyanStore>);
impl Drop for EphemeralStore {
    fn drop(&mut self) {
        if let Some(store) = &self.1 {
            store.abort_task("handler");
        }
    }
}
impl Deref for EphemeralStore {
    type Target = EventStoreRef;
    fn deref(&self) -> &Self::Target {
        &self.0
    }
}

async fn store_ephemeral(value: &str) -> anyhow::Result<EphemeralStore> {
    let banyan = BanyanStore::test("query").await.unwrap();
    for line in value.lines() {
        store_line(&banyan, line).await?;
    }
    let event_store = {
        let store2 = banyan.clone();
        let (tx, mut rx) = mpsc::channel(100);
        banyan.spawn_task("handler".to_owned(), async move {
            let mut handler = EventStoreHandler::new(store2);
            let runtime = tokio::runtime::Handle::current();
            while let Some(request) = rx.recv().await {
                handler.handle(request, &runtime);
            }
        });
        EventStoreRef::new(move |e| tx.try_send(e).map_err(swarm::event_store_ref::Error::from))
    };
    Ok(EphemeralStore(event_store, Some(banyan)))
}

async fn store_line(store: &BanyanStore, line: &str) -> anyhow::Result<()> {
    #[derive(Deserialize)]
    #[serde(rename_all = "camelCase")]
    struct Line<'a> {
        timestamp: Option<Timestamp>,
        time: Option<&'a str>,
        tags: Option<TagSet>,
        app_id: Option<AppId>,
        payload: Payload,
    }
    let line: Line = serde_json::from_str(line)?;
    let timestamp = line
        .timestamp
        .or_else(|| line.time.and_then(|t| t.parse().ok()))
        .unwrap_or_else(Timestamp::now);
    let app_id = line.app_id.unwrap_or_else(|| app_id!("com.actyx.test"));
    let events = vec![(line.tags.unwrap_or_default(), line.payload)];
    store.append0(0.into(), app_id, timestamp, events).await?;
    Ok(())
}

#[cfg(test)]
mod tests {
    use super::*;
    use actyx_sdk::{
        app_id,
<<<<<<< HEAD
        service::{EventMeta, EventResponse, SessionId},
        tags, Metadata, Offset, StreamId, TagSet,
=======
        language::TagExpr,
        service::{EventMeta, EventResponse},
        tags, Metadata, TagSet,
>>>>>>> 00462978
    };
    use futures::Stream;
    use itertools::Itertools;
    use lazy_static::lazy_static;
    use maplit::btreemap;
    use regex::Regex;
    use std::{collections::BTreeMap, convert::TryInto, pin::Pin, str::FromStr, time::Duration};
    use swarm::{
        event_store_ref::{self, EventStoreHandler},
        BanyanStore, EventRoute,
    };
    use tokio::{
        runtime::{Handle, Runtime},
        sync::mpsc,
        time::timeout,
    };

    #[derive(Debug, PartialEq, Eq)]
    enum SResp {
        Event(String),
        AntiEvent(String),
        Offsets(BTreeMap<u64, u64>),
        Diag(String),
    }

    impl SResp {
        pub fn event(s: &str) -> Self {
            Self::Event(s.into())
        }
        pub fn anti(s: &str) -> Self {
            Self::AntiEvent(s.into())
        }
        pub fn diag(s: &str) -> Self {
            Self::Diag(s.into())
        }
        pub async fn next(mut s: Pin<&mut dyn Stream<Item = SubscribeResponse>>) -> Self {
            Self::from(timeout(Duration::from_millis(500), s.next()).await.unwrap().unwrap())
        }
    }

    impl From<SubscribeResponse> for SResp {
        fn from(sr: SubscribeResponse) -> Self {
            lazy_static! {
                static ref RE: Regex = Regex::new(r"/[^-]+-(\d+)@[^ ]+").unwrap();
            }
            match sr {
                SubscribeResponse::Event(e) => {
                    Self::Event(RE.replace_all(&Value::from(e).to_string(), "-$1").into_owned())
                }
                SubscribeResponse::AntiEvent(e) => {
                    Self::AntiEvent(RE.replace_all(&Value::from(e).to_string(), "-$1").into_owned())
                }
                SubscribeResponse::Offsets(OffsetMapResponse { offsets }) => Self::Offsets(
                    offsets
                        .into_inner()
                        .into_iter()
                        .map(|(k, v)| (u64::from(k.stream_nr()), u64::from(v)))
                        .collect(),
                ),
                SubscribeResponse::Diagnostic(d) => Self::Diag(format!("{:?} {}", d.severity, d.message)),
                x => panic!("unexpected: {:?}", x),
            }
        }
    }

    fn setup(store: &BanyanStore) -> (NodeId, EventService) {
        let event_store = {
            let store2 = store.clone();
            let (tx, mut rx) = mpsc::channel(100);
            store.spawn_task("handler".to_owned(), async move {
                let mut handler = EventStoreHandler::new(store2);
                let runtime = Handle::current();
                while let Some(request) = rx.recv().await {
                    handler.handle(request, &runtime);
                }
            });
            EventStoreRef::new(move |e| tx.try_send(e).map_err(event_store_ref::Error::from))
        };
        let node_id = store.node_id();
        (node_id, EventService::new(event_store, node_id))
    }

    async fn publish(service: &EventService, tags: TagSet, data: u32) -> PublishResponseKey {
        let d = service
            .publish(
<<<<<<< HEAD
                app_id!("test"),
                stream.into(),
=======
                app_id!("me"),
>>>>>>> 00462978
                PublishRequest {
                    data: vec![evp(tags, data)],
                },
            )
            .await
            .unwrap()
            .data;
        assert_eq!(d.len(), 1);
        d.into_iter().next().unwrap()
    }
    fn evp(tags: TagSet, n: u32) -> PublishEvent {
        PublishEvent {
            tags,
            payload: Payload::from_json_str(&format!("{:?}", n)).unwrap(),
        }
    }
    fn evr(publ: PublishResponseKey, tags: TagSet, n: u32) -> SubscribeResponse {
        SubscribeResponse::Event(EventResponse {
            meta: EventMeta::Event {
                key: EventKey {
                    lamport: publ.lamport,
                    stream: publ.stream,
                    offset: publ.offset,
                },
                meta: Metadata {
                    timestamp: publ.timestamp,
                    tags,
                    app_id: app_id!("test"),
                },
            },
            payload: Payload::from_json_str(&format!("{:?}", n)).unwrap(),
        })
    }
    fn offsets(offsets: OffsetMap) -> SubscribeResponse {
        SubscribeResponse::Offsets(OffsetMapResponse { offsets })
    }
    async fn query(service: &EventService, q: &str) -> Vec<String> {
        service
            .query(
                app_id!("test"),
                QueryRequest {
                    lower_bound: None,
                    upper_bound: None,
                    query: q.to_owned(),
                    order: Order::StreamAsc,
                },
            )
            .await
            .unwrap()
            .map(|x| match x {
                QueryResponse::Event(e) => e.payload.json_string(),
                QueryResponse::Offsets(_) => "offsets".to_owned(),
                QueryResponse::Diagnostic(d) => d.message,
                QueryResponse::FutureCompat => unreachable!(),
            })
            .collect()
            .await
    }
    async fn subscribe(service: &EventService, q: &str) -> Vec<String> {
        service
            .subscribe(
                app_id!("test"),
                SubscribeRequest {
                    lower_bound: None,
                    query: q.to_owned(),
                },
            )
            .await
            .unwrap()
            .take_while(|x| ready(!matches!(x, SubscribeResponse::Offsets(_))))
            .map(|x| match x {
                SubscribeResponse::Event(e) => e.payload.json_string(),
                SubscribeResponse::AntiEvent(e) => format!("-{}", e.payload.json_string()),
                SubscribeResponse::Offsets(_) => "offsets".to_owned(),
                SubscribeResponse::Diagnostic(d) => d.message,
                SubscribeResponse::FutureCompat => unreachable!(),
            })
            .collect()
            .await
    }
    async fn subscribe_monotonic(service: &EventService, q: &str) -> Vec<String> {
        service
            .subscribe_monotonic(
                app_id!("test"),
                SubscribeMonotonicRequest {
                    query: q.to_owned(),
                    session: SessionId::from("wat"),
                    from: StartFrom::LowerBound(OffsetMap::empty()),
                },
            )
            .await
            .unwrap()
            .take_while(|x| ready(!matches!(x, SubscribeMonotonicResponse::Offsets(_))))
            .map(|x| match x {
                SubscribeMonotonicResponse::Event { event, .. } => event.payload.json_string(),
                SubscribeMonotonicResponse::Offsets(_) => "offsets".to_owned(),
                SubscribeMonotonicResponse::TimeTravel { .. } => "timeTravel".to_owned(),
                SubscribeMonotonicResponse::Diagnostic(d) => d.message,
                SubscribeMonotonicResponse::FutureCompat => unreachable!(),
            })
            .collect()
            .await
    }
    async fn values(service: &EventService, q: &str) -> Vec<EventResponse<u64>> {
        service
            .query(
                app_id!("test"),
                QueryRequest {
                    lower_bound: None,
                    upper_bound: None,
                    query: q.to_owned(),
                    order: Order::StreamAsc,
                },
            )
            .await
            .unwrap()
            .flat_map(|x| match x {
                QueryResponse::Event(e) => stream::once(ready(e.extract().unwrap())).left_stream(),
                _ => stream::empty().right_stream(),
            })
            .collect()
            .await
    }

    #[test]
    fn lower_bound() {
        Runtime::new()
            .unwrap()
            .block_on(async {
                timeout(Duration::from_secs(1), async {
                    let store = BanyanStore::test_with_routing(
                        "lower_bound",
                        vec![EventRoute::new(
                            TagExpr::from_str("'a'").unwrap(),
                            "stream_a".to_string(),
                        )],
                    )
                    .await
                    .unwrap();
                    let (node_id, service) = setup(&store);

                    let _pub0 = publish(&service, tags!("b"), 0).await;

                    let present = service.offsets().await.unwrap().present;
                    let mut lower_bound = present.clone();
                    lower_bound.update(node_id.stream(1.into()), 0.into());

                    let mut stream = service
                        .subscribe(
                            app_id!("test"),
                            SubscribeRequest {
                                lower_bound: Some(lower_bound.clone()),
                                query: "FROM allEvents".to_owned(),
                            },
                        )
                        .await
                        .unwrap();

                    assert_eq!(stream.next().await, Some(offsets(present)));

                    // this event shall not be delivered, even though it is “newer than present”
                    // because lower_bound contains it
                    let _pub1 = publish(&service, tags!("a"), 1).await;
                    // but this is fine
                    let pub2 = publish(&service, tags!("a"), 2).await;
                    assert_eq!(stream.next().await, Some(evr(pub2, tags!("a"), 2)));
                })
                .await
            })
            .unwrap();
    }

    #[test]
    fn limit() {
        Runtime::new()
            .unwrap()
            .block_on(async {
                timeout(Duration::from_secs(1), async {
                    let store = BanyanStore::test("limit").await.unwrap();
                    let (_node_id, service) = setup(&store);

                    publish(&service, tags!("a"), 1).await;
                    publish(&service, tags!("a"), 2).await;
                    publish(&service, tags!("a"), 3).await;

                    assert_eq!(
                        query(
                            &service,
                            "FEATURES(limit zøg aggregate) FROM appId(me) LIMIT 2 AGGREGATE FIRST(
                                CASE _ = 2 => _ ENDCASE
                            )"
                        )
                        .await,
                        vec!["no case matched", "2", "offsets"]
                    );
                    assert_eq!(
                        query(
                            &service,
                            "FEATURES(limit zøg aggregate) FROM appId(me) LIMIT 2 AGGREGATE FIRST(
                                CASE _ = 3 => _ ENDCASE
                            )"
                        )
                        .await,
                        vec!["no case matched", "no case matched", "no value added", "offsets"]
                    );
                    assert_eq!(
                        query(
                            &service,
                            "FEATURES(limit zøg aggregate) FROM appId(me) LIMIT 2 AGGREGATE LAST(
                                CASE _ = 1 => _ ENDCASE
                            )"
                        )
                        .await,
                        vec!["no case matched", "no case matched", "no value added", "offsets"]
                    );
                    assert_eq!(
                        query(
                            &service,
                            "FEATURES(limit zøg aggregate) FROM appId(me) ORDER DESC LIMIT 2 AGGREGATE FIRST(
                                CASE _ = 3 => _ ENDCASE
                            )"
                        )
                        .await,
                        vec!["no case matched", "3", "offsets"]
                    );
                    assert_eq!(
                        query(
                            &service,
                            "FEATURES(limit zøg aggregate) FROM appId(me) ORDER ASC LIMIT 2 AGGREGATE LAST(
                                CASE _ = 1 => _ ENDCASE
                            )"
                        )
                        .await,
                        vec!["no case matched", "1", "offsets"]
                    );
                })
                .await
            })
            .unwrap();
    }

    #[test]
    fn order() {
        Runtime::new()
            .unwrap()
            .block_on(async {
                timeout(Duration::from_secs(1), async {
                    let store = BanyanStore::test("lower_bound").await.unwrap();
                    let (_node_id, service) = setup(&store);

                    publish(&service, tags!("a"), 1).await;
                    publish(&service, tags!("a"), 2).await;
                    publish(&service, tags!("a"), 3).await;

                    assert_eq!(
                        query(
                            &service,
                            "FEATURES(zøg subQuery) FROM 'a' FILTER _ = 2 SELECT FROM 'a' ORDER DESC"
                        )
                        .await,
                        vec!["[3,2,1]", "offsets"]
                    );
                })
                .await
            })
            .unwrap();
    }

    #[test]
    fn binding() {
        Runtime::new()
            .unwrap()
            .block_on(async {
                timeout(Duration::from_secs(1), async {
                    let store = BanyanStore::test("lower_bound").await.unwrap();
                    let (_node_id, service) = setup(&store);

                    publish(&service, tags!("a", "b"), 1).await;
                    publish(&service, tags!("a", "b"), 2).await;
                    publish(&service, tags!("a", "b"), 3).await;

                    assert_eq!(
                        query(
                            &service,
                            "FEATURES(zøg subQuery binding) \
                            FROM 'a' LET a := _ SELECT \
                                FROM 'b' LET b := _ FILTER b > a LET a := b SELECT b"
                        )
                        .await,
                        vec!["[2,3]", "[3]", "[]", "offsets"]
                    );
                })
                .await
            })
            .unwrap();
    }

    #[test]
    fn interpolation() {
        Runtime::new()
            .unwrap()
            .block_on(async {
                timeout(Duration::from_secs(1), async {
                    let store = BanyanStore::test("lower_bound").await.unwrap();
                    let (_node_id, service) = setup(&store);

                    publish(&service, tags!("a1"), 2).await;
                    publish(&service, tags!("a2"), 3).await;
                    publish(&service, tags!("a3"), 1).await;

                    assert_eq!(
                        query(
                            &service,
                            "FEATURES(zøg subQuery interpolation binding) \
                            FROM 'a1' LET x := _ SELECT \
                                FROM `a{_}` SELECT \
                                    FROM `a{_}` SELECT `x = {x} y = {_}`"
                        )
                        .await,
                        vec!["[[\"x = 2 y = 1\"]]", "offsets"]
                    );

                    assert_eq!(
                        query(
                            &service,
                            r#"PRAGMA features := interpolation
PRAGMA events
{"time":"2011-06-17T18:30+02:00","appId":"me","payload":null}
ENDPRAGMA
                            FROM appId(me) SELECT `{(TIME(_))[0]}`
                            "#
                        )
                        .await,
                        vec!["\"2011-06-17T16:30:00.000000Z\"", "offsets"]
                    )
                })
                .await
            })
            .unwrap();
    }

    #[test]
    fn from_array() {
        Runtime::new()
            .unwrap()
            .block_on(async {
                timeout(Duration::from_secs(1), async {
                    let store = BanyanStore::test("from_array").await.unwrap();
                    let (_node_id, service) = setup(&store);

                    publish(&service, tags!("a1", "b"), 2).await;
                    publish(&service, tags!("a2", "b"), 3).await;
                    publish(&service, tags!("a3", "b"), 1).await;

                    assert_eq!(
                        query(
                            &service,
                            "FEATURES(zøg subQuery interpolation binding fromArray) \
                            FROM [1, 2, 3] FILTER _ < 3 LET x := 10 + _ SELECT \
                                FROM `a{_}` SELECT { [`{_}={x}`]: _ * 11 }"
                        )
                        .await,
                        vec!["[{\"2=11\":22}]", "[{\"3=12\":33}]", "offsets"]
                    );
                    assert_eq!(
                        query(
                            &service,
                            "FEATURES(zøg subQuery interpolation fromArray) \
                            FROM appId(me) FILTER _ < 3 SELECT FROM [`a{_}`, 'b']"
                        )
                        .await,
                        vec!["[\"a2\",\"b\"]", "[\"a1\",\"b\"]", "offsets"]
                    );
                })
                .await
            })
            .unwrap();
    }

    #[test]
    fn spread() {
        Runtime::new()
            .unwrap()
            .block_on(async {
                timeout(Duration::from_secs(1), async {
                    let store = BanyanStore::test("lower_bound").await.unwrap();
                    let (_node_id, service) = setup(&store);

                    assert_eq!(
                        query(
                            &service,
                            "FEATURES(zøg subQuery interpolation fromArray multiEmission spread) \
                            FROM [1, ...FROM ['r', 'd'] SELECT [NULL, `{_}2`] END, [3]] \
                            SELECT \
                                'hello','world',
                                ...
                                CASE IsDefined(_[0]) => _
                                CASE TRUE => ['not an array']
                                ENDCASE,
                                'EPIC' -- no more faith
                            "
                        )
                        .await,
                        vec![
                            "\"hello\"",
                            "\"world\"",
                            "\"not an array\"",
                            "\"EPIC\"",
                            "\"hello\"",
                            "\"world\"",
                            "null",
                            "\"r2\"",
                            "\"EPIC\"",
                            "\"hello\"",
                            "\"world\"",
                            "null",
                            "\"d2\"",
                            "\"EPIC\"",
                            "\"hello\"",
                            "\"world\"",
                            "3",
                            "\"EPIC\"",
                            "offsets",
                        ]
                    );
                })
                .await
            })
            .unwrap();
    }

    #[test]
    fn metadata() {
        Runtime::new()
            .unwrap()
            .block_on(async {
                timeout(Duration::from_secs(1), async {
                    let store = BanyanStore::test("lower_bound").await.unwrap();
                    let (_node_id, service) = setup(&store);

                    fn meta(publ: PublishResponseKey, t: &str) -> EventMeta {
                        EventMeta::Event {
                            key: EventKey {
                                lamport: publ.lamport,
                                stream: publ.stream,
                                offset: publ.offset,
                            },
                            meta: Metadata {
                                timestamp: publ.timestamp,
                                tags: TagSet::from([t.try_into().unwrap()].as_slice()),
                                app_id: app_id!("test"),
                            },
                        }
                    }
                    let pub1 = publish(&service, tags!("a1"), 2).await;
                    let meta1 = meta(pub1, "a1");
                    let pub2 = publish(&service, tags!("a2"), 3).await;
                    let meta2 = meta(pub2, "a2");
                    let pub3 = publish(&service, tags!("a3"), 1).await;
                    let meta3 = meta(pub3, "a3");

                    fn ev<'a>(m: impl IntoIterator<Item = &'a EventMeta>, payload: u64) -> EventResponse<u64> {
                        let mut meta = EventMeta::Synthetic;
                        for m in m {
                            meta += m;
                        }
                        EventResponse { meta, payload }
                    }

                    assert_eq!(
                        values(&service, "FROM appId(me) SELECT _ * 2").await,
                        vec![ev([&meta1], 4), ev([&meta2], 6), ev([&meta3], 2)]
                    );
                    assert_eq!(
                        values(&service, "FEATURES(zøg aggregate) FROM appId(me) AGGREGATE LAST(_)").await,
                        vec![ev([&meta3], 1)]
                    );
                    assert_eq!(
                        values(&service, "FEATURES(zøg aggregate) FROM appId(me) AGGREGATE FIRST(_)").await,
                        vec![ev([&meta1], 2)]
                    );
                    assert_eq!(
                        values(&service, "FEATURES(zøg aggregate) FROM appId(me) AGGREGATE MIN(_)").await,
                        vec![ev([&meta3], 1)]
                    );
                    assert_eq!(
                        values(&service, "FEATURES(zøg aggregate) FROM appId(me) AGGREGATE MAX(_)").await,
                        vec![ev([&meta2], 3)]
                    );
                    assert_eq!(
                        values(&service, "FEATURES(zøg aggregate) FROM appId(me) AGGREGATE SUM(_)").await,
                        vec![ev([&meta1, &meta3], 6)]
                    );
                    assert_eq!(
                        values(&service, "FEATURES(zøg aggregate) FROM appId(me) AGGREGATE PRODUCT(_)").await,
                        vec![ev([&meta1, &meta3], 6)]
                    );
                    assert_eq!(
                        values(
                            &service,
                            "FEATURES(zøg aggregate) FROM appId(me) AGGREGATE PRODUCT(CASE _ > 1 => _ ENDCASE)"
                        )
                        .await,
                        vec![ev([&meta1, &meta2], 6)]
                    );
                    assert_eq!(
                        values(&service, "FEATURES(zøg fromArray) FROM [42]").await,
                        vec![ev([], 42)]
                    );
                    assert_eq!(
                        values(
                            &service,
                            "FEATURES(zøg fromArray subQuery spread) FROM [42] SELECT ...FROM appId(me)"
                        )
                        .await,
                        vec![ev([&meta1], 2), ev([&meta2], 3), ev([&meta3], 1)]
                    );
                    assert_eq!(
                        values(
                            &service,
                            "FEATURES(zøg fromArray subQuery) FROM [FROM 'a1', FROM 'a3'] SELECT _[0]"
                        )
                        .await,
                        vec![ev([&meta1], 2), ev([&meta3], 1)]
                    );
                })
                .await
            })
            .unwrap();
    }

    #[test]
    fn events() {
        Runtime::new()
            .unwrap()
            .block_on(async {
                timeout(Duration::from_secs(1), async {
                    let store = BanyanStore::test("lower_bound").await.unwrap();
                    let (_node_id, service) = setup(&store);

                    assert_eq!(
                        query(
                            &service,
                            r#"PRAGMA features := zøg subQuery interpolation binding fromArray
                            PRAGMA events
                            {"tags":["a1"],"payload":2}
                            {"tags":["a2"],"payload":3}
                            {"tags":["a3"],"payload":1}
ENDPRAGMA
                            FROM [1, 2, 3] FILTER _ < 3 LET x := 10 + _ SELECT
                                FROM `a{_}` SELECT { [`{_}={x}`]: _ * 11 }
                            "#
                        )
                        .await,
                        vec!["[{\"2=11\":22}]", "[{\"3=12\":33}]", "offsets"]
                    );
                })
                .await
            })
            .unwrap();
    }

    #[test]
    fn metadata_access() {
        Runtime::new()
            .unwrap()
            .block_on(async {
                timeout(Duration::from_secs(1), async {
                    let store = BanyanStore::test("lower_bound").await.unwrap();
                    let (_node_id, service) = setup(&store);

                    fn meta(publ: PublishResponseKey, t: &str) -> (EventKey, Metadata) {
                        (
                            EventKey {
                                lamport: publ.lamport,
                                stream: publ.stream,
                                offset: publ.offset,
                            },
                            Metadata {
                                timestamp: publ.timestamp,
                                tags: TagSet::from([t.try_into().unwrap()].as_slice()),
                                app_id: app_id!("test"),
                            },
                        )
                    }

                    let pub1 = publish(&service, tags!("a1", "b"), 2).await;
                    let meta1 = meta(pub1, "a1");
                    let pub2 = publish(&service, tags!("a2"), 3).await;
                    let meta2 = meta(pub2, "a2");
                    let pub3 = publish(&service, tags!("a3"), 1).await;
                    let meta3 = meta(pub3, "a3");

                    let mut node_bytes = String::from("[");
                    node_bytes.push_str(
                        &meta1
                            .0
                            .stream
                            .node_id
                            .as_ref()
                            .iter()
                            .map(ToString::to_string)
                            .join(","),
                    );
                    node_bytes.push(']');

                    assert_eq!(
                        query(
                            &service,
                            r#"PRAGMA features :=
                            FROM 'a1' | 'a2' SELECT [KEY(_), TIME(_), TAGS(_), APP(_)]
                            "#
                        )
                        .await,
                        vec![
                            format!(
<<<<<<< HEAD
                                "[[[0,{},0,0]],[{:?}],[\"a1\",\"b\"],[\"test\"]]",
=======
                                "[[[1,{},0,1]],[{:?}],[\"a1\",\"b\"],[\"me\"]]",
>>>>>>> 00462978
                                node_bytes,
                                meta1.1.timestamp.as_i64() as f64 / 1e6
                            ),
                            format!(
<<<<<<< HEAD
                                "[[[1,{},0,1]],[{:?}],[\"a2\"],[\"test\"]]",
=======
                                "[[[2,{},0,2]],[{:?}],[\"a2\"],[\"me\"]]",
>>>>>>> 00462978
                                node_bytes,
                                meta2.1.timestamp.as_i64() as f64 / 1e6
                            ),
                            "offsets".to_owned()
                        ]
                    );

                    assert_eq!(
                        query(
                            &service,
                            r#"PRAGMA features := zøg subQuery interpolation fromArray aggregate
                            FROM 'a1' | 'a3' AGGREGATE SUM(_) SELECT [KEY(_), TIME(_), TAGS(_), APP(_)]
                            "#
                        )
                        .await,
                        vec![
                            format!(
                                "[[[1,{},0,1],[3,{},0,3]],[{:?},{:?}],[],[]]",
                                node_bytes,
                                node_bytes,
                                meta1.1.timestamp.as_i64() as f64 / 1e6,
                                meta3.1.timestamp.as_i64() as f64 / 1e6
                            ),
                            "offsets".to_owned()
                        ]
                    );
                })
                .await
            })
            .unwrap();
    }

    #[test]
    fn subscribe_aggregate() {
        let f = async {
            let store = BanyanStore::test("subscribe_aggregate").await.unwrap();
            let (_node_id, service) = setup(&store);

            publish(&service, tags!("b"), 1).await;
            publish(&service, tags!("b"), 2).await;

            let mut q1 = service
                .subscribe(
                    app_id!("test"),
                    SubscribeRequest {
                        lower_bound: None,
                        query: "PRAGMA features := aggregate
                                FROM appId(me) AGGREGATE LAST(_)"
                            .to_owned(),
                    },
                )
                .await
                .unwrap();
            let mut q2 = service
                .subscribe(
                    app_id!("ne"),
                    SubscribeRequest {
                        lower_bound: None,
                        query: "PRAGMA features := aggregate
                                FROM 'a' AGGREGATE LAST(_)"
                            .to_owned(),
                    },
                )
                .await
                .unwrap();
            let mut q3 = service
                .subscribe(
                    app_id!("ne"),
                    SubscribeRequest {
                        lower_bound: None,
                        query: "PRAGMA features := aggregate
                                FROM 'a' AGGREGATE LAST(_) AGGREGATE SUM(1)"
                            .to_owned(),
                    },
                )
                .await
                .unwrap();

            assert_eq!(SResp::next(q1.as_mut()).await, SResp::event("2-0 2"));
            assert_eq!(SResp::next(q1.as_mut()).await, SResp::Offsets(btreemap! {0 => 2}));
            assert_eq!(SResp::next(q2.as_mut()).await, SResp::diag("Warning no value added"));
            assert_eq!(SResp::next(q2.as_mut()).await, SResp::Offsets(btreemap! {0 => 2}));
            assert_eq!(SResp::next(q3.as_mut()).await, SResp::diag("Warning no value added"));
            assert_eq!(SResp::next(q3.as_mut()).await, SResp::diag("Warning no value added"));
            assert_eq!(SResp::next(q3.as_mut()).await, SResp::Offsets(btreemap! {0 => 2}));

            publish(&service, tags!("a"), 2).await;
            assert_eq!(SResp::next(q1.as_mut()).await, SResp::anti("2-0 2"));
            assert_eq!(SResp::next(q1.as_mut()).await, SResp::event("3-0 2"));
            assert_eq!(SResp::next(q2.as_mut()).await, SResp::event("3-0 2"));
            assert_eq!(SResp::next(q3.as_mut()).await, SResp::event("synthetic: 1"));

            publish(&service, tags!("a"), 3).await;
            assert_eq!(SResp::next(q1.as_mut()).await, SResp::anti("3-0 2"));
            assert_eq!(SResp::next(q1.as_mut()).await, SResp::event("4-0 3"));
            assert_eq!(SResp::next(q2.as_mut()).await, SResp::anti("3-0 2"));
            assert_eq!(SResp::next(q2.as_mut()).await, SResp::event("4-0 3"));

            publish(&service, tags!("a"), 4).await;
            assert_eq!(SResp::next(q1.as_mut()).await, SResp::anti("4-0 3"));
            assert_eq!(SResp::next(q1.as_mut()).await, SResp::event("5-0 4"));
            assert_eq!(SResp::next(q2.as_mut()).await, SResp::anti("4-0 3"));
            assert_eq!(SResp::next(q2.as_mut()).await, SResp::event("5-0 4"));

            timeout(Duration::from_millis(500), q3.next()).await.unwrap_err();
        };
        Runtime::new()
            .unwrap()
            .block_on(async { timeout(Duration::from_secs(10), f).await })
            .unwrap();
    }

    #[test]
    fn subscribe_aggregate_limit() {
        let f = async {
            let store = BanyanStore::test("subscribe_aggregate").await.unwrap();
            let (_node_id, service) = setup(&store);

            publish(&service, tags!("b"), 1).await;

            let mut q = service
                .subscribe(
                    app_id!("test"),
                    SubscribeRequest {
                        lower_bound: None,
                        query: "PRAGMA features := aggregate spread
                                FROM allEvents
                                AGGREGATE LAST(_)
                                SELECT ...CASE _ < 3 => [_] CASE _ = 3 => [_, _] CASE TRUE => [_, _, _] ENDCASE
                                LIMIT 3"
                            .to_owned(),
                    },
                )
                .await
                .unwrap();

            assert_eq!(SResp::next(q.as_mut()).await, SResp::event("1-0 1"));
            assert_eq!(SResp::next(q.as_mut()).await, SResp::Offsets(btreemap! {0 => 1}));

            publish(&service, tags!("b"), 2).await;
            assert_eq!(SResp::next(q.as_mut()).await, SResp::anti("1-0 1"));
            assert_eq!(SResp::next(q.as_mut()).await, SResp::event("2-0 2"));

            publish(&service, tags!("b"), 3).await;
            assert_eq!(SResp::next(q.as_mut()).await, SResp::anti("2-0 2"));
            assert_eq!(SResp::next(q.as_mut()).await, SResp::event("3-0 3"));
            assert_eq!(SResp::next(q.as_mut()).await, SResp::event("3-0 3"));

            publish(&service, tags!("b"), 4).await;
            assert_eq!(SResp::next(q.as_mut()).await, SResp::anti("3-0 3"));
            assert_eq!(SResp::next(q.as_mut()).await, SResp::anti("3-0 3"));
            assert_eq!(SResp::next(q.as_mut()).await, SResp::event("4-0 4"));
            assert_eq!(SResp::next(q.as_mut()).await, SResp::event("4-0 4"));
            assert_eq!(SResp::next(q.as_mut()).await, SResp::event("4-0 4"));

            assert_eq!(timeout(Duration::from_millis(300), q.next()).await.unwrap(), None);
        };
        Runtime::new()
            .unwrap()
            .block_on(async { timeout(Duration::from_secs(10), f).await })
            .unwrap();
    }

    #[test]
    fn subscribe_aggregate_filter() {
        let f = async {
            let store = BanyanStore::test("subscribe_aggregate").await.unwrap();
            let (_node_id, service) = setup(&store);

            publish(&service, tags!("b"), 1).await;

            let mut q = service
                .subscribe(
                    app_id!("test"),
                    SubscribeRequest {
                        lower_bound: None,
                        query: "PRAGMA features := aggregate spread
                                FROM appId(me)
                                AGGREGATE LAST(_)
                                FILTER _ < 3"
                            .to_owned(),
                    },
                )
                .await
                .unwrap();

            assert_eq!(SResp::next(q.as_mut()).await, SResp::event("1-0 1"));
            assert_eq!(SResp::next(q.as_mut()).await, SResp::Offsets(btreemap! {0 => 1}));

            publish(&service, tags!("b"), 2).await;
            assert_eq!(SResp::next(q.as_mut()).await, SResp::anti("1-0 1"));
            assert_eq!(SResp::next(q.as_mut()).await, SResp::event("2-0 2"));

            publish(&service, tags!("b"), 3).await;
            assert_eq!(SResp::next(q.as_mut()).await, SResp::anti("2-0 2"));

            publish(&service, tags!("b"), 1).await;
            assert_eq!(SResp::next(q.as_mut()).await, SResp::event("4-0 1"));
        };
        Runtime::new()
            .unwrap()
            .block_on(async { timeout(Duration::from_secs(10), f).await })
            .unwrap();
    }

    #[test]
    fn subscribe_aggregate_error() {
        let f = async {
            let store = BanyanStore::test("subscribe_aggregate").await.unwrap();
            let (_node_id, service) = setup(&store);

            publish(&service, tags!("b"), 1).await;

            let mut q = service
                .subscribe(
                    app_id!("test"),
                    SubscribeRequest {
                        lower_bound: None,
                        query: "PRAGMA features := aggregate spread
                                FROM allEvents
                                AGGREGATE LAST(_)
                                AGGREGATE MAX(3)"
                            .to_owned(),
                    },
                )
                .await
                .unwrap();

            assert_eq!(SResp::next(q.as_mut()).await, SResp::event("synthetic: 3"));
            assert_eq!(SResp::next(q.as_mut()).await, SResp::Offsets(btreemap! {0 => 1}));

            publish(&service, tags!("b"), 2).await;
            assert_eq!(
                SResp::next(q.as_mut()).await,
                SResp::diag("Error anti-input cannot be processed in MAX()")
            );
            assert_eq!(timeout(Duration::from_millis(300), q.next()).await.unwrap(), None);
        };
        Runtime::new()
            .unwrap()
            .block_on(async { timeout(Duration::from_secs(10), f).await })
            .unwrap();
    }

    #[test]
    fn app_id_me() {
        let f = async {
            let store = BanyanStore::test("subscribe_aggregate").await.unwrap();
            let (_node_id, service) = setup(&store);

            publish(&service, 0, tags!(), 42).await;

            assert_eq!(query(&service, "FROM appId(me)").await, vec!["42", "offsets"]);
            assert_eq!(subscribe(&service, "FROM appId(me)").await, vec!["42"]);
            assert_eq!(subscribe_monotonic(&service, "FROM appId(me)").await, vec!["42"]);
        };
        Runtime::new()
            .unwrap()
            .block_on(async { timeout(Duration::from_secs(10), f).await })
            .unwrap();
    }
}<|MERGE_RESOLUTION|>--- conflicted
+++ resolved
@@ -618,14 +618,9 @@
     use super::*;
     use actyx_sdk::{
         app_id,
-<<<<<<< HEAD
+        language::TagExpr,
         service::{EventMeta, EventResponse, SessionId},
         tags, Metadata, Offset, StreamId, TagSet,
-=======
-        language::TagExpr,
-        service::{EventMeta, EventResponse},
-        tags, Metadata, TagSet,
->>>>>>> 00462978
     };
     use futures::Stream;
     use itertools::Itertools;
@@ -711,12 +706,7 @@
     async fn publish(service: &EventService, tags: TagSet, data: u32) -> PublishResponseKey {
         let d = service
             .publish(
-<<<<<<< HEAD
                 app_id!("test"),
-                stream.into(),
-=======
-                app_id!("me"),
->>>>>>> 00462978
                 PublishRequest {
                     data: vec![evp(tags, data)],
                 },
@@ -1333,20 +1323,12 @@
                         .await,
                         vec![
                             format!(
-<<<<<<< HEAD
-                                "[[[0,{},0,0]],[{:?}],[\"a1\",\"b\"],[\"test\"]]",
-=======
-                                "[[[1,{},0,1]],[{:?}],[\"a1\",\"b\"],[\"me\"]]",
->>>>>>> 00462978
+                                "[[[1,{},0,1]],[{:?}],[\"a1\",\"b\"],[\"test\"]]",
                                 node_bytes,
                                 meta1.1.timestamp.as_i64() as f64 / 1e6
                             ),
                             format!(
-<<<<<<< HEAD
-                                "[[[1,{},0,1]],[{:?}],[\"a2\"],[\"test\"]]",
-=======
-                                "[[[2,{},0,2]],[{:?}],[\"a2\"],[\"me\"]]",
->>>>>>> 00462978
+                                "[[[2,{},0,2]],[{:?}],[\"a2\"],[\"test\"]]",
                                 node_bytes,
                                 meta2.1.timestamp.as_i64() as f64 / 1e6
                             ),
@@ -1597,7 +1579,7 @@
             let store = BanyanStore::test("subscribe_aggregate").await.unwrap();
             let (_node_id, service) = setup(&store);
 
-            publish(&service, 0, tags!(), 42).await;
+            publish(&service, tags!(), 42).await;
 
             assert_eq!(query(&service, "FROM appId(me)").await, vec!["42", "offsets"]);
             assert_eq!(subscribe(&service, "FROM appId(me)").await, vec!["42"]);
