#![cfg(target_os = "linux")]
use anyhow::{anyhow, bail, ensure};
<<<<<<< HEAD
use ax_core::util::{
    formats::{ActyxOSCode, ActyxOSError, ActyxOSResult, NodesInspectResponse},
    os_arch::Arch,
    version::Version,
=======
use ax_core::{
    cmd::ActyxCliResult,
    util::{
        formats::{ActyxOSCode, NodesInspectResponse},
        version::Version,
    },
>>>>>>> a23d4e9d
};
use ax_sdk::types::service::OffsetsResponse;
use escargot::{format::Message, CargoBuild};
use flate2::read::GzDecoder;
use once_cell::sync::OnceCell;
use parking_lot::Mutex;
use serde::{Deserialize, Serialize};
use std::{
    env::{self, consts::ARCH},
    ffi::OsStr,
    fmt::Write,
    fs::File,
    io::{BufRead, BufReader, Read},
    path::{Path, PathBuf},
    process::{Command, Stdio},
    str::FromStr,
    sync::Arc,
    thread,
    time::{Duration, Instant},
};
use tar::Archive;
use tempfile::tempdir;

#[derive(Serialize, Deserialize, Debug, Clone)]
#[serde(untagged)]
#[allow(non_camel_case_types)]
#[allow(clippy::upper_case_acronyms)]
pub enum ActyxCliResult<T> {
    OK { code: String, result: T },
    ERROR(ActyxOSError),
}
const OK: &str = "OK";
impl<T> From<ActyxOSResult<T>> for ActyxCliResult<T> {
    fn from(res: ActyxOSResult<T>) -> Self {
        match res {
            Ok(result) => ActyxCliResult::OK {
                code: OK.to_owned(),
                result,
            },
            Err(err) => ActyxCliResult::ERROR(err),
        }
    }
}

trait Opts: Sized {
    type Out;
    fn v(self, msg: &str) -> anyhow::Result<Self::Out>;
}
impl<T> Opts for Option<T> {
    type Out = T;
    fn v(self, msg: &str) -> anyhow::Result<T> {
        self.ok_or_else(|| anyhow!("{}: no value", msg))
    }
}

#[derive(Clone, Default)]
struct Log(Arc<Mutex<String>>);
impl Write for Log {
    fn write_str(&mut self, s: &str) -> std::fmt::Result {
        self.0.lock().write_str(s)
    }
}
impl std::fmt::Display for Log {
    fn fmt(&self, f: &mut std::fmt::Formatter<'_>) -> std::fmt::Result {
        write!(f, "{}", self.0.lock())
    }
}

struct Binaries {
    cli: Vec<(Version, PathBuf)>,
    actyx: Vec<(Version, PathBuf)>,
    ax: Vec<(Version, PathBuf)>,
}

const VERSIONS: &str = "../../../versions";
const ROOT_URL: &str = "https://axartifacts.blob.core.windows.net/releases";

fn setup() -> &'static Binaries {
    static INIT: OnceCell<Binaries> = OnceCell::new();
    INIT.get_or_init(|| {
        // build needed binaries for quicker execution
        let bin = "ax";
        eprintln!("building {}", bin);
        for msg in CargoBuild::new()
            .manifest_path("../Cargo.toml")
            .bin(bin)
            .exec()
            .unwrap()
        {
            let msg = msg.unwrap();
            let msg = msg.decode().unwrap();
            match msg {
                Message::BuildFinished(x) => eprintln!("{:?}", x),
                Message::CompilerArtifact(a) => {
                    if !a.fresh {
                        eprintln!("{:?}", a.package_id)
                    }
                }
                Message::CompilerMessage(s) => {
                    if let Some(msg) = s.message.rendered {
                        eprintln!("{}", msg)
                    }
                }
                Message::BuildScriptExecuted(_) => {}
                Message::Unknown => {}
            }
        }

        let storage_dir = PathBuf::from(
            env::var_os("ACTYX_BINARIES")
                .or_else(|| {
                    env::var_os("HOME").map(|mut home| {
                        home.push("/actyx_binaries");
                        home
                    })
                })
                .unwrap_or_else(|| ".".into()),
        );
        std::fs::create_dir_all(&storage_dir)
            .unwrap_or_else(|e| panic!("cannot create {}: {}", storage_dir.display(), e));

        let mut actyx = vec![];
        let mut cli = vec![];
        let mut ax = vec![];

        // the newest versions may not yet be uploaded, especially when validating the release PR
        let mut may_skip_actyx = true;
        let mut may_skip_cli = true;
        let mut may_skip_ax = true;
        for line in BufReader::new(File::open(VERSIONS).unwrap_or_else(|e| panic!("cannot open {}: {}", VERSIONS, e)))
            .lines()
            .map(|line| line.unwrap())
        {
            if line.starts_with("actyx-") {
                let end = line
                    .find(' ')
                    .unwrap_or_else(|| panic!("malformatted `actyx-` line in versions"));
                let version =
                    Version::from_str(&line[6..end]).unwrap_or_else(|_e| panic!("malformed version {}", line));
                if version == Version::new(1, 1, 5) {
                    continue;
                }
                let path = download("actyx", "actyx", version, &storage_dir, &mut may_skip_actyx);
                if let Some(path) = path {
                    actyx.push((version, path))
                }
            }
            if line.starts_with("cli-") {
                let end = line
                    .find(' ')
                    .unwrap_or_else(|| panic!("malformatted `cli-` line in versions"));
                let version =
                    Version::from_str(&line[4..end]).unwrap_or_else(|_e| panic!("malformed version {}", line));
                if version == Version::new(1, 1, 5) {
                    continue;
                }
                let path = download("actyx-cli", "ax", version, &storage_dir, &mut may_skip_cli);
                if let Some(path) = path {
                    cli.push((version, path))
                }
            }
            if line.starts_with("ax-") {
                let end = line
                    .find(' ')
                    .unwrap_or_else(|| panic!("malformatted `ax-` line in versions"));
                let version =
                    Version::from_str(&line[3..end]).unwrap_or_else(|_e| panic!("malformed version {}", line));
                let path = download("ax", "ax", version, &storage_dir, &mut may_skip_ax);
                if let Some(path) = path {
                    ax.push((version, path))
                }
            }
        }

        Binaries { actyx, cli, ax }
    })
}

fn download(package: &str, bin: &str, version: Version, dst_dir: &Path, may_skip: &mut bool) -> Option<PathBuf> {
    let arch = match ARCH {
        "x86_64" => "amd64",
        "aarch64" => "arm64",
        "arm" => "armhf",
        _ => unreachable!("unsupported architecture"),
    };
    let name = format!("{}-{}-linux-{}", package, version, arch);
    let url = format!("{}/{}.tar.gz", ROOT_URL, name);
    let target = dst_dir.join(&name);

    match target.metadata() {
        Ok(meta) if meta.is_file() && meta.len() > 0 => {
            println!("assuming {} version {} is already there", bin, version);
            return Some(target);
        }
        _ => println!("storing {} from {} into {}", bin, url, target.display()),
    }

    let resp = reqwest::blocking::get(&url).unwrap_or_else(|e| panic!("making request to {}: {}", url, e));
    if resp.status() == reqwest::StatusCode::NOT_FOUND {
        panic!("did not find {}", url);
    }

    let gzip = GzDecoder::new(resp);
    let mut archive = Archive::new(gzip);
    let entries = match archive.entries() {
        Ok(e) => e,
        Err(_) if *may_skip => {
            *may_skip = false;
            return None;
        }
        x => x.unwrap(),
    };
    for entry in entries {
        let mut entry = match entry {
            Ok(e) => e,
            Err(_) if *may_skip => {
                *may_skip = false;
                return None;
            }
            x => x.unwrap(),
        };
        let path = entry.path().unwrap_or_else(|e| panic!("getting path: {}", e));
        if entry.header().entry_type().is_file() && path.as_ref() == Path::new(bin) {
            entry
                .unpack(&target)
                .unwrap_or_else(|e| panic!("unpacking {}: {}", version, e));
            return Some(target);
        } else {
            println!("skipping {:?} {}", entry.header().entry_type(), path.display());
        }
    }
    panic!("archive at {} did not contain {}", url, bin);
}

fn run(bin: &str) -> anyhow::Result<Command> {
    Ok(CargoBuild::new()
        .manifest_path("../Cargo.toml")
        .bin(bin)
        .run()?
        .command())
}

fn with_api(
    cmd: &mut Command,
    use_stdout: bool,
    mut log: impl Write + Clone + Send + 'static,
    f: impl FnOnce(u16, &Path) -> anyhow::Result<()>,
) -> anyhow::Result<()> {
    ax_core::util::setup_logger();
    setup();

    let workdir = tempdir()?;

    let _ = writeln!(log, "running test in {}", std::env::current_dir()?.display());
    let mut process = cmd
        .current_dir(workdir.path())
        .stdout(Stdio::piped())
        .stderr(Stdio::piped())
        .args(["--bind-api=0", "--bind-admin=0", "--bind-swarm=0"])
        .env("RUST_LOG", "debug")
        .spawn()?;
    let logging: Box<dyn Read + Send + 'static> = if use_stdout {
        Box::new(process.stdout.take().unwrap())
    } else {
        Box::new(process.stderr.take().unwrap())
    };

    let identity = workdir.path().join("identity");
    let mut args = ["users", "keygen", "-jo"].iter().map(OsStr::new).collect::<Vec<_>>();
    args.push(identity.as_os_str());
    let keygen = run("ax")?.args(args).output()?;
    ensure!(
        keygen.status.success(),
        "out: {}err: {}",
        String::from_utf8_lossy(&keygen.stdout),
        String::from_utf8_lossy(&keygen.stderr)
    );
    let _ = writeln!(log, "identity: {}", String::from_utf8(keygen.stdout)?);

    // ensure that the test ends at some point
    let (tx, rx) = std::sync::mpsc::channel::<()>();
    let mut rx = Some((rx, process));

    let mut lines = BufReader::new(logging).lines();
    let mut api = 0u16;
    for line in &mut lines {
        if let Some((rx, mut process)) = rx.take() {
            // unfortunately escargot doesn’t inform us when building is finished,
            // so we start the Actyx timeout upon seeing the first line of output
            thread::spawn(move || {
                let _ = rx.recv_timeout(Duration::from_secs(10));
                eprintln!("killing Actyx");
                let _ = process.kill();
            });
        }

        let line = line?;
        let _ = writeln!(log, "line: {}", line);
        if line.contains("ADMIN_API_BOUND") {
            const HOST: &str = "127.0.0.1/tcp/";
            if let Some(idx) = line.find(HOST) {
                let idx = idx + HOST.len();
                let upper = line[idx..]
                    .find(|c: char| !c.is_ascii_digit())
                    .map(|i| idx + i)
                    .unwrap_or_else(|| line.len());
                api = line[idx..upper].parse()?;
                break;
            }
        } else if line.contains("NODE_STARTED_BY_HOST") {
            bail!("no ADMIN_API_BOUND logged");
        }
    }
    if api == 0 {
        bail!("startup timed out");
    }
    let _ = writeln!(log, "found port {}", api);
    let mut log2 = log.clone();
    let handle = thread::spawn(move || {
        for line in lines.flatten() {
            let _ = writeln!(log2, "line: {}", line);
        }
    });

    let started = Instant::now();
    loop {
        let err = match get_offsets(api, identity.as_ref()) {
            Ok(ActyxCliResult::OK { .. }) => break,
            Ok(ActyxCliResult::ERROR(e)) if e.code() == ActyxOSCode::ERR_UNSUPPORTED => break,
            Ok(ActyxCliResult::ERROR(e)) => anyhow::Error::from(e),
            Err(e) => e,
        };
        if started.elapsed() > Duration::from_secs(5) {
            return Err(err);
        }
        std::thread::sleep(Duration::from_millis(100));
    }

    // run the test
    let result = f(api, identity.as_ref());

    let _ = writeln!(log, "killing process");
    let _ = tx.send(());
    let _ = handle.join();
    result
}

fn get_offsets(api: u16, identity: &Path) -> anyhow::Result<ActyxCliResult<OffsetsResponse>> {
    let out = run("ax")?
        .args([
            o("events"),
            o("offsets"),
            o("-ji"),
            identity.as_os_str(),
            o(&format!("127.0.0.1:{}", api)),
        ])
        .env("RUST_LOG", "debug")
        .output()?;
    println!(
        "prep out:\n{}\nerr:\n{}\n---",
        String::from_utf8_lossy(&out.stdout),
        String::from_utf8_lossy(&out.stderr)
    );
    let v = serde_json::from_slice::<ActyxCliResult<OffsetsResponse>>(&out.stdout)?;
    Ok(v)
}

fn o(s: &str) -> &OsStr {
    OsStr::new(s)
}

#[test]
fn all_ax() -> anyhow::Result<()> {
    let binaries = setup();
    let log = Log::default();
    let result = with_api(
        run("ax").unwrap().args(["run"]),
        false,
        log.clone(),
        |port, identity| {
            for (version, ax) in binaries.cli.iter().chain(binaries.ax.iter()) {
                println!("testing {}", version);
                if *version >= Version::new(2, 1, 0) {
                    let out = Command::new(ax)
                        .args([
                            o("events"),
                            o("offsets"),
                            o("-ji"),
                            identity.as_os_str(),
                            o(&format!("127.0.0.1:{}", port)),
                        ])
                        .env("RUST_LOG", "info")
                        .output()?;
                    println!(
                        "offsets out:\n{}\nerr:\n{}---\n",
                        String::from_utf8_lossy(&out.stdout),
                        String::from_utf8_lossy(&out.stderr)
                    );
                    ensure!(out.status.success());
                }
                let out = Command::new(ax)
                    .args([
                        o("nodes"),
                        o("inspect"),
                        o("-ji"),
                        identity.as_os_str(),
                        o(&format!("127.0.0.1:{}", port)),
                    ])
                    .env("RUST_LOG", "debug")
                    .output()?;
                println!(
                    "out:\n{}\nerr:\n{}---\n",
                    String::from_utf8_lossy(&out.stdout),
                    String::from_utf8_lossy(&out.stderr)
                );
                ensure!(out.status.success());
                let inspect = serde_json::from_slice::<ActyxCliResult<NodesInspectResponse>>(&out.stdout)?;
                let ActyxCliResult::OK { result, .. } = inspect else {
                    bail!("cli error: {:?}", inspect)
                };
                ensure!(result.admin_addrs.contains(&format!("/ip4/127.0.0.1/tcp/{}", port)));
            }
            Ok(())
        },
    );
    if result.is_err() {
        println!("{}", log);
    }
    result
}

#[test]
fn all_actyx() -> anyhow::Result<()> {
    let binaries = setup();
    let ax = run("ax")?;
    for (version, actyx) in binaries.actyx.iter().chain(binaries.ax.iter()) {
        let log = Log::default();
        let use_stdout_before = Version::new(2, 1, 0);
        let result = with_api(
            &mut Command::new(actyx),
            *version < use_stdout_before,
            log.clone(),
            |port, identity| {
                println!("testing version {}", version);
                let out = Command::new(ax.get_program())
                    .args([
                        o("nodes"),
                        o("inspect"),
                        o("-ji"),
                        identity.as_os_str(),
                        o(&format!("127.0.0.1:{}", port)),
                    ])
                    .env("RUST_LOG", "debug")
                    .output()?;
                println!(
                    "out:\n{}\nerr:\n{}---\n",
                    String::from_utf8_lossy(&out.stdout),
                    String::from_utf8_lossy(&out.stderr)
                );
                ensure!(out.status.success());
                let inspect = serde_json::from_slice::<ActyxCliResult<NodesInspectResponse>>(&out.stdout)?;
                let ActyxCliResult::OK { result, .. } = inspect else {
                    bail!("cli error: {:?}", inspect)
                };
                ensure!(result.admin_addrs.contains(&format!("/ip4/127.0.0.1/tcp/{}", port)));
                Ok(())
            },
        );
        if result.is_err() {
            println!("{}", log);
            return result;
        }
    }
    Ok(())
}<|MERGE_RESOLUTION|>--- conflicted
+++ resolved
@@ -1,18 +1,8 @@
 #![cfg(target_os = "linux")]
 use anyhow::{anyhow, bail, ensure};
-<<<<<<< HEAD
 use ax_core::util::{
     formats::{ActyxOSCode, ActyxOSError, ActyxOSResult, NodesInspectResponse},
-    os_arch::Arch,
     version::Version,
-=======
-use ax_core::{
-    cmd::ActyxCliResult,
-    util::{
-        formats::{ActyxOSCode, NodesInspectResponse},
-        version::Version,
-    },
->>>>>>> a23d4e9d
 };
 use ax_sdk::types::service::OffsetsResponse;
 use escargot::{format::Message, CargoBuild};
