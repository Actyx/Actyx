[package]
edition = "2021"
name = "ax"
version = "0.1.0"
authors = ["Actyx AG"]

[build-dependencies]
winres = { git = "https://github.com/Actyx/winres", branch = "cross_compile" }

[dependencies]
# too much features, trim later
ax_sdk = { version = "0.2.0", default-features = false, features = [
  "sqlite",
  "arb",
], path = "../../sdk" }
anyhow = "1.0.66"
atty = "0.2.14"
ax_core = { version = "0.2.0", path = "../ax-core" }
<<<<<<< HEAD
clap = { version = "4.4.8", features = ["derive", "env"] }
=======
clap = { version = "4.4.8", features = ["derive", "env", "wrap_help"] }
>>>>>>> ae4ca650
tokio = { version = "1.15.0", features = ["full"] }
serde = { version = "1.0.133", features = ["derive"] }
serde_json = "1.0.108"
serde_yaml = "0.8.23"
chrono = { version = "0.4.19", features = ["serde"] }
futures = { version = "0.3.19", features = ["compat"], package = "futures" }
tungstenite = { version = "0.16.0" }
prettytable-rs = "0.8.0"
regex = "1.7"
lazy_static = "1.4.0"
# NOTE: this is definitely too much, trim later
libp2p = { version = "0.50.0", default-features = false, features = [
  "dns",
  "gossipsub",
  "macros",
  "noise",
  "ping",
  "plaintext",
  "request-response",
  "tcp",
  "tokio",
] }
zstd = "0.9.2"
banyan = "0.18.0"
banyan-utils = "0.11.0"
fslock = "=0.1.6"
libipld = { version = "0.14.0", features = ["dag-cbor", "derive"] }
cbor-data = { version = "0.8.15", features = [
  "derive",
  "libipld14",
  "rfc3339",
] }
ipfs-sqlite-block-store = "0.13.0"
genawaiter = { version = "0.99.1", features = ["futures03"] }
console = "0.15.0"
tracing = { version = "0.1.37", features = [
  "max_level_trace",
  "release_max_level_trace",
] }
tracing-core = "0.1.21"
tracing-log = { version = "0.1.2", features = ["std"] }
tracing-subscriber = { version = "0.3.16", features = ["json", "env-filter"] }
itertools = "0.10.5"
rand = { version = "0.7" }


[dev-dependencies]
assert_cmd = "2.0.12"
ax_sdk = { path = "../../sdk" }
escargot = "0.5.8"
flate2 = "1.0.28"
maplit = "1.0.2"
once_cell = "1.18.0"
parking_lot = "0.12.1"
predicates = "3.0.4"
reqwest = { version = "0.11.22", default-features = false }
tar = "0.4.40"
tempfile = "3.8.1"
base64 = "0.13.0"<|MERGE_RESOLUTION|>--- conflicted
+++ resolved
@@ -16,11 +16,7 @@
 anyhow = "1.0.66"
 atty = "0.2.14"
 ax_core = { version = "0.2.0", path = "../ax-core" }
-<<<<<<< HEAD
-clap = { version = "4.4.8", features = ["derive", "env"] }
-=======
 clap = { version = "4.4.8", features = ["derive", "env", "wrap_help"] }
->>>>>>> ae4ca650
 tokio = { version = "1.15.0", features = ["full"] }
 serde = { version = "1.0.133", features = ["derive"] }
 serde_json = "1.0.108"
