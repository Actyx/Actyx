--- conflicted
+++ resolved
@@ -10,17 +10,10 @@
 
 [dependencies]
 actyxos_sdk = { path = "../../sdk" }
-
 anyhow = "1.0.38"
-<<<<<<< HEAD
 settings = { path = "../settings" }
-banyan = "0.9.1"
-banyan-utils = "0.2.1"
-=======
-ax-os-settings = { path = "../ax-os-settings" }
 banyan = "0.9.3"
 banyan-utils = "0.2.2"
->>>>>>> f0d69e41
 base64= "0.13.0"
 bytes= "1.0.1"
 chrono = { version = "0.4.19", features = ["serde"] }
