--- conflicted
+++ resolved
@@ -9,12 +9,7 @@
 
 [dependencies]
 anyhow = "1.0.66"
-<<<<<<< HEAD
 ax_core = { version = "=0.2.0", path = "../ax-core" }
-=======
-atty = "0.2.14"
-ax_core = { version = "0.2.0", path = "../ax-core" }
->>>>>>> 9bcd8227
 structopt = { version = "0.3.25", features = [
   "color",
   "wrap_help",
