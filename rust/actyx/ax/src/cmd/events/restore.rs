--- conflicted
+++ resolved
@@ -3,7 +3,7 @@
 use crate::util::{
     formats::{
         banyan_protocol::{decode_dump_header, BanyanRequest, BanyanResponse},
-        ActyxOSCode, ActyxOSError, ActyxOSResult,
+        ActyxOSCode, ActyxOSError, ActyxOSResult, ActyxOSResultExt,
     },
     gen_stream::GenStream,
 };
@@ -22,16 +22,6 @@
 };
 use structopt::StructOpt;
 use tungstenite::{connect, stream::MaybeTlsStream, Message, WebSocket};
-<<<<<<< HEAD
-=======
-use util::{
-    formats::{
-        banyan_protocol::{decode_dump_header, BanyanRequest, BanyanResponse},
-        ActyxOSCode, ActyxOSError, ActyxOSResult, ActyxOSResultExt,
-    },
-    gen_stream::GenStream,
-};
->>>>>>> 2ce30127
 
 #[derive(StructOpt, Debug)]
 #[structopt(version = env!("AX_CLI_VERSION"))]
