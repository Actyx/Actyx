--- conflicted
+++ resolved
@@ -6,7 +6,7 @@
     util::{
         formats::{
             events_protocol::{EventsRequest, EventsResponse},
-            ActyxOSCode, ActyxOSError, ActyxOSResult,
+            ActyxOSCode, ActyxOSError, ActyxOSResult, ActyxOSResultExt,
         },
         gen_stream::GenStream,
     },
@@ -19,16 +19,6 @@
 use futures::{channel::mpsc::channel, future::ready, SinkExt, Stream, StreamExt};
 use genawaiter::sync::Co;
 use structopt::StructOpt;
-<<<<<<< HEAD
-=======
-use util::{
-    formats::{
-        events_protocol::{EventsRequest, EventsResponse},
-        ActyxOSCode, ActyxOSError, ActyxOSResult, ActyxOSResultExt,
-    },
-    gen_stream::GenStream,
-};
->>>>>>> d52b140c
 
 #[derive(StructOpt, Debug)]
 #[structopt(version = crate::util::version::VERSION.as_str())]
@@ -36,15 +26,10 @@
 pub struct PublishOpts {
     #[structopt(flatten)]
     console_opt: ConsoleOpt,
-<<<<<<< HEAD
-    /// event payload (JSON)
-    payload: serde_json::Value,
-=======
 
     /// event payload (JSON) or @FILE for reading from a file (@- for stdin)
     payload: String,
 
->>>>>>> d52b140c
     /// tag (can be given multiple times)
     #[structopt(long, short)]
     tag: Option<Vec<Tag>>,
