use crate::util::formats::{ActyxOSError, ActyxOSResult, AdminRequest, AdminResponse};
use crate::{
    cmd::{formats::Result, AxCliCommand, ConsoleOpt},
    node_connection::{request_single, Task},
};
use futures::{stream, Stream, TryFutureExt};
use serde::{Deserialize, Serialize};
use structopt::StructOpt;

#[derive(Serialize, Deserialize, Debug, Clone)]
#[serde(rename_all = "camelCase")]
pub struct Output {
    scope: String,
}

pub struct SettingsUnset();
impl AxCliCommand for SettingsUnset {
    type Opt = UnsetOpt;
    type Output = Output;
    fn run(opts: Self::Opt) -> Box<dyn Stream<Item = ActyxOSResult<Self::Output>> + Unpin> {
        let r = Box::pin(run(opts).map_err(Into::into));
        Box::new(stream::once(r))
    }
    fn pretty(result: Self::Output) -> String {
        format!("Successfully unset settings at {}.", result.scope)
    }
}
#[derive(Serialize)]
struct RequestBody {
    scope: crate::settings::Scope,
}

#[derive(StructOpt, Debug)]
#[structopt(version = env!("AX_CLI_VERSION"))]
pub struct UnsetOpt {
    #[structopt(flatten)]
    actual_opts: UnsetSettingsCommand,
    #[structopt(flatten)]
    console_opt: ConsoleOpt,
}

#[derive(StructOpt, Debug, Serialize)]
#[serde(rename_all = "camelCase")]
struct UnsetSettingsCommand {
    /// Scope for which you want to unset the settings; use `/` for the root scope.
<<<<<<< HEAD
    scope: crate::settings::Scope,
=======
    #[structopt(name = "SCOPE", parse(try_from_str = super::parse_scope))]
    scope: settings::Scope,
>>>>>>> 2ce30127
}

pub async fn run(opts: UnsetOpt) -> Result<Output> {
    let scope = opts.actual_opts.scope.clone();
    let (mut conn, peer) = opts.console_opt.connect().await?;
    request_single(
        &mut conn,
        move |tx| {
            Task::Admin(
                peer,
                AdminRequest::SettingsUnset {
                    scope: opts.actual_opts.scope,
                },
                tx,
            )
        },
        move |m| match m {
            AdminResponse::SettingsUnsetResponse => Ok(Output {
                scope: super::print_scope(scope.clone()),
            }),
            r => Err(ActyxOSError::internal(format!("Unexpected reply: {:?}", r))),
        },
    )
    .await
}<|MERGE_RESOLUTION|>--- conflicted
+++ resolved
@@ -43,12 +43,8 @@
 #[serde(rename_all = "camelCase")]
 struct UnsetSettingsCommand {
     /// Scope for which you want to unset the settings; use `/` for the root scope.
-<<<<<<< HEAD
+    #[structopt(name = "SCOPE", parse(try_from_str = super::parse_scope))]
     scope: crate::settings::Scope,
-=======
-    #[structopt(name = "SCOPE", parse(try_from_str = super::parse_scope))]
-    scope: settings::Scope,
->>>>>>> 2ce30127
 }
 
 pub async fn run(opts: UnsetOpt) -> Result<Output> {
