--- conflicted
+++ resolved
@@ -36,12 +36,8 @@
     #[structopt(long = "no-defaults")]
     no_defaults: bool,
     /// Scope from which you want to get the settings.
-<<<<<<< HEAD
+    #[structopt(name = "SCOPE", parse(try_from_str = super::parse_scope))]
     scope: crate::settings::Scope,
-=======
-    #[structopt(name = "SCOPE", parse(try_from_str = super::parse_scope))]
-    scope: settings::Scope,
->>>>>>> 2ce30127
 }
 
 pub async fn run(opts: GetOpt) -> Result<serde_json::Value> {
