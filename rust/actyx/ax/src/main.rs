--- conflicted
+++ resolved
@@ -5,22 +5,13 @@
     swarms::SwarmsOpts, topics::TopicsOpts, users::UsersOpts,
 };
 use anyhow::{anyhow, Context, Result};
-use ax_core::{
-    node::{
-        self, init_shutdown_ceremony,
-        run::{Color, RunOpts},
-        shutdown_ceremony, ApplicationState, BindTo, Runtime,
-    },
-<<<<<<< HEAD
-    util::version::NodeVersion,
-};
-use clap::{ArgAction, Parser};
-use std::{future::Future, process::exit};
-=======
+use ax_core::node::{
+    self, init_shutdown_ceremony,
+    run::{Color, RunOpts},
+    shutdown_ceremony, ApplicationState, BindTo, Runtime,
 };
 use clap::{ArgAction, Parser};
 use std::future::Future;
->>>>>>> ae4ca650
 
 #[derive(clap::Parser, Clone, Debug)]
 #[command(
@@ -29,12 +20,8 @@
         "\nThe ax CLI is a unified tool to manage your ax nodes.\n\n",
         include_str!("../NOTICE")),
     version = ax_core::util::version::VERSION.as_str(),
-<<<<<<< HEAD
-=======
     propagate_version = true,
->>>>>>> ae4ca650
-    disable_help_subcommand = true,
-    action = ArgAction::Version
+    disable_help_subcommand = true
 )]
 struct Opt {
     #[command(subcommand)]
@@ -70,55 +57,6 @@
     Internal(InternalOpts),
 }
 
-// NOTE: Reimplement superpower check for internal
-
-// impl FromArgMatches for CliSub {
-//     fn from_arg_matches(matches: &ArgMatches) -> Result<Self, Error> {
-//         match matches.subcommand() {
-//             Some(("add", args)) => Ok(Self::Add(AddArgs::from_arg_matches(args)?)),
-//             Some(("remove", args)) => Ok(Self::Remove(RemoveArgs::from_arg_matches(args)?)),
-//             Some((_, _)) => Err(Error::raw(
-//                 ErrorKind::InvalidSubcommand,
-//                 "Valid subcommands are `add` and `remove`",
-//             )),
-//             None => Err(Error::raw(
-//                 ErrorKind::MissingSubcommand,
-//                 "Valid subcommands are `add` and `remove`",
-//             )),
-//         }
-//     }
-//     fn update_from_arg_matches(&mut self, matches: &ArgMatches) -> Result<(), Error> {
-//         match matches.subcommand() {
-//             Some(("add", args)) => *self = Self::Add(AddArgs::from_arg_matches(args)?),
-//             Some(("remove", args)) => *self = Self::Remove(RemoveArgs::from_arg_matches(args)?),
-//             Some((_, _)) => {
-//                 return Err(Error::raw(
-//                     ErrorKind::InvalidSubcommand,
-//                     "Valid subcommands are `add` and `remove`",
-//                 ))
-//             }
-//             None => (),
-//         };
-//         Ok(())
-//     }
-// }
-
-// impl Subcommand for CliSub {
-//     fn augment_subcommands(cmd: Command) -> Command {
-//         cmd.subcommand(AddArgs::augment_args(Command::new("add")))
-//             .subcommand(RemoveArgs::augment_args(Command::new("remove")))
-//             .subcommand_required(true)
-//     }
-//     fn augment_subcommands_for_update(cmd: Command) -> Command {
-//         cmd.subcommand(AddArgs::augment_args(Command::new("add")))
-//             .subcommand(RemoveArgs::augment_args(Command::new("remove")))
-//             .subcommand_required(true)
-//     }
-//     fn has_subcommand(name: &str) -> bool {
-//         matches!(name, "add" | "remove")
-//     }
-// }
-
 fn superpowers() -> bool {
     let var = std::env::var("HERE_BE_DRAGONS").unwrap_or_default();
     var == "zøg" || var == "zoeg"
@@ -130,24 +68,7 @@
         command,
         json,
         verbosity,
-<<<<<<< HEAD
-    } = match Opt::try_parse() {
-        Ok(o) => o,
-        Err(e) => match e.kind() {
-            clap::error::ErrorKind::DisplayHelp => {
-                println!("{}\n", e.to_string());
-                exit(0)
-            }
-            clap::error::ErrorKind::DisplayVersion => {
-                println!();
-                exit(0)
-            }
-            _ => e.exit(),
-        },
-    };
-=======
     } = Opt::parse();
->>>>>>> ae4ca650
 
     match command {
         CommandsOpt::Run(opts) => run(opts)?,
