--- conflicted
+++ resolved
@@ -3,27 +3,16 @@
 use actyx_sdk::{types::Binary, AppId, AppManifest, Timestamp};
 use chrono::{DateTime, Utc};
 use serde::{Deserialize, Serialize};
-<<<<<<< HEAD
 use warp::{body, post, reply, Filter, Rejection, Reply};
 
 use crate::{
     api::{
         api_util::{filters::accept_json, reject, NodeInfo, Token},
-        formats::Licensing,
+        licensing::Licensing,
         rejections::ApiError,
         AppMode, BearerToken,
     },
     crypto::{PublicKey, SignedMessage},
-=======
-use tracing::*;
-use warp::*;
-
-use crate::api::{
-    api_util::{filters::accept_json, reject, NodeInfo, Token},
-    licensing::Licensing,
-    rejections::ApiError,
-    AppMode, BearerToken,
->>>>>>> bcc60f91
 };
 
 use validate_signed_manifest::validate_signed_manifest;
