--- conflicted
+++ resolved
@@ -1,9 +1,4 @@
-<<<<<<< HEAD
-use crate::tag_index::IndexSet;
 use actyxos_sdk::{LamportTimestamp, Payload, TagSet, Timestamp};
-=======
-use actyxos_sdk::{LamportTimestamp, TagSet, Timestamp};
->>>>>>> 3e6f9603
 use banyan::{
     index::{CompactSeq, Summarizable},
     Tree, TreeTypes,
