--- conflicted
+++ resolved
@@ -2,11 +2,8 @@
 #[cfg(any(test, feature = "arb"))]
 mod arb;
 pub mod axtrees;
-<<<<<<< HEAD
+mod dnf;
 mod header;
-=======
-mod dnf;
->>>>>>> 816cbda3
 pub mod offsetmap_or_default;
 pub mod query;
 pub mod tag_index;
