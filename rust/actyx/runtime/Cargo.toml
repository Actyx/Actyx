[package]
name = "runtime"
version = "0.1.0"
authors = ["Actyx AG"]
edition = "2018"

[dependencies]
actyx_sdk = { version = "0.1", path = "../../sdk" }
anyhow = "1.0.42"
cbor-data = "0.5.0"
<<<<<<< HEAD
derive_more = "0.99.16"
itertools = "0.10.1"
tracing = "0.1.25"

[dev-dependencies]
quickcheck = "1.0.3"
spectral = "0.6.0"
=======
tracing = "0.1.26"
>>>>>>> 61ec87f8
<|MERGE_RESOLUTION|>--- conflicted
+++ resolved
@@ -8,14 +8,10 @@
 actyx_sdk = { version = "0.1", path = "../../sdk" }
 anyhow = "1.0.42"
 cbor-data = "0.5.0"
-<<<<<<< HEAD
 derive_more = "0.99.16"
 itertools = "0.10.1"
-tracing = "0.1.25"
+tracing = "0.1.26"
 
 [dev-dependencies]
 quickcheck = "1.0.3"
-spectral = "0.6.0"
-=======
-tracing = "0.1.26"
->>>>>>> 61ec87f8
+spectral = "0.6.0"