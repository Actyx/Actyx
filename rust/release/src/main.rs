use anyhow::{anyhow, Context, Error};
use chrono::{TimeZone, Utc};
use clap::Parser;
use repo::RepoWrapper;
use semver::Version;
use std::{
    env::{self, current_exe},
    fmt::Write,
    fs::OpenOptions,
    path::PathBuf,
    sync::atomic::{AtomicBool, Ordering},
};
use toml_edit::Document;
use versions_file::{VersionLine, VersionsFile};
use versions_ignore_file::VersionsIgnoreFile;

mod changes;
mod os_arch;
mod products;
mod publisher;
mod releases;
mod repo;
mod util;
mod versions;
mod versions_file;
mod versions_ignore_file;

#[cfg(not(windows))]
use crate::{os_arch::OsArch, publisher::Publisher};
use crate::{products::Product, releases::Release};
#[cfg(not(windows))]
use rayon::iter::{IntoParallelRefIterator, ParallelIterator};
#[cfg(not(windows))]
use tempfile::tempdir;

#[derive(Parser)]
struct Opts {
    /// Path to persisted version file. Defaults to <repo_root/versions>
    #[clap(short, long, global = true)]
    input: Option<PathBuf>,
    /// Path to persisted versions ignore file. Defaults to <repo_root/versions-ignore>
    #[clap(long, global = true)]
    ignores: Option<PathBuf>,
    #[clap(subcommand)]
    cmd: Command,
}
#[derive(Parser)]
#[clap(version = "1.0", author, about)]
enum Command {
    /// Computes current version
    Version {
        /// Product (ax, ax_core, actyx, pond, cli, node-manager, ts-sdk, rust-sdk)
        product: Product,
    },
    /// Computes past versions
    Versions {
        /// Product (ax, ax_core, actyx, pond, cli, node-manager, ts-sdk, rust-sdk)
        product: Product,
        /// Show the git commit hash next to the version
        #[clap(long, short)]
        commits: bool,
    },
    /// Computes the ACTYX_VERSION string for the given product.  If there's a
    /// pending change for a product, this command will calculate and emit the
    /// NEW version. Otherwise it falls back to the last released one; if the
    /// release hash is not equal to HEAD, this will append `_dev` to the semver
    /// version.
    GetActyxVersion { product: Product },
    /// Computes changelog
    Changes {
        /// Product (actyx, pond, cli, node-manager, ts-sdk, rust-sdk)
        product: Product,
        /// Specific past version to get changes for (optional)
        version: Option<Version>,
        /// Show the git commit hash next to the change
        #[clap(long, short)]
        commits: bool,
    },
    /// Retrieve full history information for website in one go
    History,
    /// Updates a persisted version file
    Update {
        /// Path to persisted version file. Defaults to stdout if omitted
        #[clap(short, long)]
        output: Option<PathBuf>,
    },
    /// For the current repo, this will calculate the set of version changes
    /// based on the versions persisted in the given input file. If there are
    /// new versions, the following happens:
    ///    1) Create new branch `release/<HEAD ID>`;
    ///    2) Commit changes to input file; the changelog will be placed into
    ///    the commit's message;
    ///    3) Push new branch to `origin`.
    Release {
        /// Print action plan to stdout
        #[clap(long, short)]
        dry_run: bool,
    },
    /// Makes sure all released versions of a given product are released
    #[cfg(not(windows))]
    Publish {
        product: Product,
        /// Don't publish
        #[clap(long, short)]
        dry_run: bool,
        /// Force running even when running not on HEAD of master
        #[clap(long, short)]
        force: bool,
        /// Ignore errors
        #[clap(long)]
        ignore_errors: bool,
    },
}

fn main() -> Result<(), Error> {
    env_logger::try_init()?;
    let opts = Opts::parse();
    let repo = RepoWrapper::new()?;
    let input_file = if let Some(file) = opts.input {
        file
    } else {
        let mut p = repo.workdir()?;
        p.push("versions");
        p
    };
    let ignores_file = if let Some(file) = opts.ignores {
        file
    } else {
        let mut p = repo.workdir()?;
        p.push("versions-ignore");
        p
    };
    let mut version_file = VersionsFile::load(&input_file)
        .with_context(|| format!("Opening versions file at {}", input_file.display()))?;
    let ignores_file = VersionsIgnoreFile::load(&ignores_file)
        .with_context(|| format!("Opening versions-ignore file at {}", ignores_file.display()))?;
    match opts.cmd {
        Command::Version { product } => {
            let res = version_file.calculate_version(&product, &ignores_file)?;

            let new_version = res
                .new_version
                .ok_or_else(|| anyhow::anyhow!("No new version found for {}", product))?;
            println!("{}", new_version);
        }
        Command::Versions { product, commits } => {
            let mut releases = version_file
                .versions()
                .into_iter()
                .filter(|VersionLine { release, .. }| release.product == product)
                .peekable();
            anyhow::ensure!(releases.peek().is_some(), "no versions found");

            for v in releases {
                if commits {
                    println!("{} {}", v.release.version, v.commit)
                } else {
                    println!("{}", v.release.version)
                }
            }
        }

        Command::GetActyxVersion { product } => {
            let head_commit_id = repo.head()?.id();
            let new_version = version_file.calculate_version(&product, &ignores_file)?.new_version;
            if let Some(version) = new_version {
                println!("{}-{}", version, head_commit_id);
            } else {
                let v = version_file
                    .versions()
                    .into_iter()
                    .find(|VersionLine { release, .. }| release.product == product)
                    .ok_or_else(|| anyhow::anyhow!("No release found for {}", product))?;

                if head_commit_id == v.commit {
                    println!("{}-{}", v.release.version, v.commit)
                } else {
                    let is_js = matches!(product, Product::NodeManager | Product::Pond | Product::TsSdk);
                    // npm is serious about semver
                    let delimiter = if is_js { '-' } else { '_' };
                    println!("{}{}dev-{}", v.release.version, delimiter, head_commit_id)
                }
            }
        }

        Command::Changes {
            product,
            version,
            commits,
        } => {
            let changes = if let Some(version) = version {
                version_file.calculate_changes_for_version(&product, &version, &ignores_file)
            } else {
                version_file
                    .calculate_version(&product, &ignores_file)
                    .map(|c| c.changes)
            }?;

            anyhow::ensure!(!changes.is_empty(), "No changes found");
            for (hash, c) in changes {
                if commits {
                    println!("{}: {} [{}]", c.kind, c.message, hash);
                } else {
                    println!("{}: {}", c.kind, c.message);
                }
            }
        }

        Command::History => {
            let history = version_file.history(&ignores_file)?;
            println!("{}", serde_json::to_string(&history)?);
        }

        Command::Update { output } => {
            let new_versions = version_file
                .calculate_versions(&ignores_file)?
                .into_iter()
                .filter(|(_, v)| v.new_version.is_some())
                .collect::<Vec<_>>();

            anyhow::ensure!(!new_versions.is_empty(), "No new versions");
            for (product, v) in new_versions {
                let release = Release {
                    product,
                    version: v.new_version.unwrap(),
                };
                let version = VersionLine::new(repo.head_hash()?, release);
                version_file.add_new_version(version);
            }
            if let Some(output) = output {
                eprintln!("Writing output to \"{}\".", output.display());
                version_file.persist(output)?;
            } else {
                println!("{}", version_file);
            }
        }
        Command::Release { dry_run } => {
            let new_versions = version_file
                .calculate_versions(&ignores_file)?
                .into_iter()
                .filter(|(_, v)| v.new_version.is_some())
                .collect::<Vec<_>>();
            if new_versions.is_empty() {
                eprintln!("No new versions. Nothing to do.");
                return Ok(());
            }

            let mut changelog = String::new();
            // commit versions file with change sets in commit message
            let head = repo.head()?;
            let commit = head.as_commit().unwrap();
            let ts = Utc
                .timestamp_opt(commit.time().seconds(), 0)
                .single()
                .expect("a single timestamp");
            writeln!(
                changelog,
                r#"Actyx Release

-------------------------
Overview:"#
            )?;
            for (product, v) in &new_versions {
                writeln!(
                    changelog,
                    "  * {}:\t\t{} --> {}",
                    product,
                    v.prev_version,
                    v.new_version.as_ref().unwrap()
                )?;
            }

            writeln!(changelog, "-------------------------")?;
            writeln!(changelog, "Detailed changelog:")?;
            for (product, v) in new_versions.clone() {
                let new_version = v.new_version.unwrap();

                writeln!(changelog, "* {}\t\t{}", product, new_version)?;
                for (commit, change) in v.changes {
                    writeln!(changelog, "    * {}: {} [{}]", change.kind, change.message, commit)?;
                }
                let release = Release {
                    product,
                    version: new_version,
                };
                let version = VersionLine::new(repo.head_hash()?, release);
                version_file.add_new_version(version);
            }

            writeln!(changelog, "-------------------------")?;
            // meta
            writeln!(changelog, "Commit of release: {}", head.id())?;
            writeln!(changelog, "Time of release: {}", ts)?;
            let branch_name = format!("release/{}", head.id());

            if dry_run {
                println!("New versions file:");
                println!("-------------------------");
                println!("{}", version_file);
                println!("-------------------------\n");
                println!("Changelog");
                println!("-------------------------");
                println!("{}", changelog);
                println!("-------------------------\n");
                println!("Branch to create {}", branch_name);
            } else {
                // We expect the binary to not have been moved outside of the target folder
                let cwd = current_exe()?;
                // We're looking for the `Actyx/rust` folder
                let rust_folder = cwd
                    .ancestors()
                    .nth(4)
                    .ok_or(anyhow!("failed to get the current directory parent"))?;
                let ax_cargo = rust_folder.join(PathBuf::from("actyx/ax/Cargo.toml")).canonicalize()?;
                let ax_core_cargo = rust_folder
                    .join(PathBuf::from("actyx/ax-core/Cargo.toml"))
                    .canonicalize()?;

                for (product, v) in new_versions {
                    let new_version = v.new_version.unwrap();
                    match product {
                        Product::Ax => {
                            eprintln!("0.1) Writing new version to \"{}\" ... ", ax_cargo.display());
                            update_package_version(&ax_cargo, &new_version)?;
                            let version_rs = rust_folder
                                .join(PathBuf::from("actyx/ax-core/src/node/version.rs"))
                                .canonicalize()?;
                            eprintln!("0.2) Writing new version to \"{}\" ... ", version_rs.display());
                            std::fs::write(
                                &version_rs,
                                format!(
                                    r#"/// The databank version.
///
/// This version is kept automatically!
pub const DATABANK_VERSION: &str = "{}";
"#, // extra line required for rustfmt
                                    new_version
                                ),
                            )?;
                            repo.add_file(&ax_cargo)?;
                            repo.add_file(&version_rs)?;
                        }
                        Product::AxCore => {
                            eprintln!("0.3.1) Writing new version to \"{}\" ... ", ax_core_cargo.display());
                            update_package_version(&ax_core_cargo, &new_version).context(format!(
                                "updating {} to {}",
                                &ax_core_cargo.display(),
                                &new_version
                            ))?;
                            repo.add_file(&ax_core_cargo)
                                .context(format!("adding {} to repo", &ax_core_cargo.display()))?;

                            // Update the ax_core version in ax
                            eprintln!("0.3.2) Updating the ax_core version in \"{}\" ... ", ax_cargo.display());
                            update_dependent_version(&ax_cargo, &new_version, "ax_core").context(format!(
                                "updating {} to {}",
                                &ax_cargo.display(),
                                &new_version
                            ))?;
                            repo.add_file(&ax_cargo)
                                .context(format!("adding {} to repo", &ax_cargo.display()))?;

                            // Update the lockfile
                            eprintln!("0.3.3) Updating the lockfile");
                            std::process::Command::new("cargo")
                                .arg("update")
                                .output()
                                .expect("failed to execute `cargo update`");
<<<<<<< HEAD
                            let lockfile = rust_folder.join("actyx/Cargo.lock");
                            repo.add_file(&lockfile)
                                .context(format!("adding {} to repo", &lockfile.display()))?;
=======
                            let lockfile = rust_folder.join("Cargo.lock");
                            repo.add_file(lockfile)
                                .context(format!("adding {} to repo", &ax_cargo.display()))?;
>>>>>>> 3a4b407e
                        }
                        // We're not updating TOMLs for anything else
                        _ => (),
                    };
                }

                eprint!("1) Writing new versions to \"{}\" ... ", input_file.display());
                version_file.persist(&input_file)?;
                eprintln!("Done.");

                eprint!("2) git checkout -b {} ... ", branch_name);
                if repo.branch_exists(&branch_name)? {
                    eprintln!("Already exists. Exiting");
                    return Ok(());
                } else {
                    repo.checkout(&branch_name, commit)?;
                    eprintln!("Done.");
                }

                eprint!("3) git add \"{}\" ... ", input_file.display());
                let oid = repo.add_file(&input_file)?;
                eprintln!("Done.");

                eprint!("3) git commit ... ");
                let oid = repo.commit(oid, &changelog)?;
                eprintln!("Done. ({})", oid);

                eprint!("4) git push origin/{} ... ", branch_name);
                repo.push("origin", &branch_name)?;
                eprintln!("Done.");

                // This is used in GitHub Actions to create a new output
                // https://docs.github.com/en/actions/using-workflows/workflow-commands-for-github-actions#setting-an-output-parameter
                if let Ok(env_file) = env::var("GITHUB_OUTPUT") {
                    use std::io::Write;
                    let mut file = OpenOptions::new()
                        .create(true)
                        .append(true)
                        .open(&env_file)
                        .unwrap_or_else(|_| {
                            panic!(
                                "The file \"{}\" should be able to be created, opened and written to",
                                &env_file
                            )
                        });
                    writeln!(file, "RELEASE_BRANCH={}", branch_name)
                        .unwrap_or_else(|_| panic!("The file \"{}\" should be writeable", &env_file));
                }
            }
        }
        #[cfg(not(windows))]
        Command::Publish {
            product,
            dry_run,
            force,
            ignore_errors,
        } => {
            let head_of_origin_master = repo.head_of_origin_master()?;
            let head = repo.head_hash()?;
            anyhow::ensure!(
                dry_run || (head_of_origin_master == head) || force,
                "Not up to date with origin/master \
                (current head {}, head of origin/master {}). \
                Use `--force` to override.",
                head,
                head_of_origin_master
            );

            let versions = version_file
                .versions()
                .into_iter()
                .filter(|VersionLine { release, .. }| release.product == product);
            eprintln!("Checking releases for {}", product);

            // CI has too many cores
            rayon::ThreadPoolBuilder::new().num_threads(6).build_global().unwrap();
            for (idx, VersionLine { commit, release }) in versions.enumerate() {
                if ignores_file.ignore_commit_ids.contains(&commit) {
                    println!("  {} ({}) ignored", release, commit);
                } else {
                    let tmp = tempdir()?;
                    log::debug!("Temp dir for {}: {}", release, tmp.path().display());

                    let needed_write = AtomicBool::new(false);
                    let out = OsArch::all()
                        .par_iter()
                        .map(|os_arch| {
                            log::debug!("creating publisher for arch {}", os_arch);
                            Publisher::new(&release, &commit, *os_arch, idx == 0).and_then(|p| {
                                p.into_iter()
                                    .map(|mut p| {
                                        let mut out = String::new();
                                        let source_exists = p.source_exists()?;
                                        let target_exists = p.target_exists()?;
                                        if target_exists {
                                            writeln!(&mut out, "    [OK] {} already exists.", p.target)?;
                                        } else if source_exists {
                                            needed_write.store(true, Ordering::Relaxed);
                                            log::debug!("creating release artifact in dir {}", tmp.path().display());
                                            p.create_release_artifact(tmp.path()).context(format!(
                                                "creating release artifact at {}",
                                                tmp.path().display()
                                            ))?;
                                            if dry_run {
                                                writeln!(&mut out, "    [DRY RUN] Create and publish {}", p.target)?;
                                            } else {
                                                log::debug!("starting publishing");
                                                p.publish().context("publishing")?;
                                                log::debug!("finished publishing");
                                                writeln!(&mut out, "    [NEW] {}", p.target)?;
                                            }
                                        } else {
                                            if !ignore_errors && !dry_run {
                                                anyhow::bail!("    [ERR] Source \"{}\" does NOT exist.", p.source);
                                            }
                                            writeln!(&mut out, "    [ERR] Source \"{}\" does NOT exist.", p.source)?;
                                        }
                                        Ok(out)
                                    })
                                    .collect::<anyhow::Result<Vec<String>>>()
                            })
                        })
                        .collect::<anyhow::Result<Vec<_>>>()?
                        .into_iter()
                        .flatten()
                        .collect::<Vec<_>>()
                        .join("");
                    println!("  {} ({}) .. ", release, commit);
                    println!("{}", out);
                    if !needed_write.load(Ordering::Relaxed) {
                        break;
                    }
                }
            }
        }
    }
    Ok(())
}

fn update_package_version(path: &PathBuf, version: &Version) -> Result<(), Error> {
    // Read the toml
    let cargo_toml_contents = std::fs::read_to_string(path)?;
    // Parse it
    let mut cargo_toml = cargo_toml_contents.parse::<Document>()?;
    // Update the value
    cargo_toml["package"]["version"] = toml_edit::value(version.to_string());
    // Write it back
    std::fs::write(path, cargo_toml.to_string())?;
    Ok(())
}

/// Update the version of a dependent.
///
/// For example: when updating `ax_core`, we need to update all other packages that
/// rely on it so that the builds don't fail.
fn update_dependent_version(path: &PathBuf, version: &Version, package: &str) -> Result<(), Error> {
    let cargo_toml_contents = std::fs::read_to_string(path)?;
    let mut cargo_toml = cargo_toml_contents.parse::<Document>()?;
    // Similar to `update_package_version` but in this case,
    // we're updating the version of a crate that should depend "on us"
    cargo_toml["dependencies"][package]["version"] = toml_edit::value(version.to_string());
    std::fs::write(path, cargo_toml.to_string())?;
    Ok(())
}<|MERGE_RESOLUTION|>--- conflicted
+++ resolved
@@ -366,15 +366,9 @@
                                 .arg("update")
                                 .output()
                                 .expect("failed to execute `cargo update`");
-<<<<<<< HEAD
-                            let lockfile = rust_folder.join("actyx/Cargo.lock");
-                            repo.add_file(&lockfile)
-                                .context(format!("adding {} to repo", &lockfile.display()))?;
-=======
                             let lockfile = rust_folder.join("Cargo.lock");
                             repo.add_file(lockfile)
                                 .context(format!("adding {} to repo", &ax_cargo.display()))?;
->>>>>>> 3a4b407e
                         }
                         // We're not updating TOMLs for anything else
                         _ => (),
