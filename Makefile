SHELL := /bin/bash

# Git specifics
ifeq ($(origin SYSTEM_PULLREQUEST_SOURCEBRANCH),undefined)
	GIT_BRANCH=$(shell echo $${BUILD_SOURCEBRANCH:-`git rev-parse --abbrev-ref HEAD`} | sed -e "s,refs/heads/,,g")
else
	GIT_BRANCH=$(SYSTEM_PULLREQUEST_SOURCEBRANCH)
endif
ifeq ($(GIT_BRANCH),master)
	git_hash=$(shell git log -1 --pretty=%H)
else
	# Remove the Azure merge commit to get the actual latest commit in the PR branch
	# TODO This will remove all the merge commits, so if the last commit before the merge is also a merge it will get the next-to-last one
	git_hash=$(shell git log -1 --no-merges --pretty=%H)
endif
component=$(shell echo $${DOCKER_TAG:-unknown-x64}|cut -f1 -d-)
arch=$(shell echo $${DOCKER_TAG:-unknown-x64}|cut -f2 -d-)
# These should be moved to the global azure pipelines build
BUILD_RUST_TOOLCHAIN=1.43.1
BUILD_SCCACHE_VERSION=0.2.12

# Build specific
build_dir=dist/build
DOCKER_DIR=ops/docker/images
# The musl images have a separate target so remove them to avoid warnings
DOCKER_BUILD = $(shell arr=(`ls -1 ${DOCKER_DIR} | grep -v -e "^musl\\$$"`); printf "docker-build-%s\n " "$${arr[@]}")
DOCKER_BUILD_SBT = docker-build-bagsapconnector docker-build-flexishttpconnector docker-build-flexisftpconnector docker-build-opcuaconnector docker-build-iafisconnector docker-build-batchcenterconnector

# Helper to try out local builds of Docker images
IMAGE_VERSION:=$(or $(LOCAL_IMAGE_VERSION),latest)

# Debug helpers
print-%	: ; @echo $* = $($*)
debug: print-GIT_BRANCH print-git_hash print-component print-arch print-build_dir

.PHONY: all

all: clean ${DOCKER_BUILD}

clean:
	rm -rf $(build_dir)

docker-login-dockerhub:
	docker login -u $(DOCKERHUB_USER) -p $(DOCKERHUB_PASS)

docker-login: docker-login-dockerhub

DOCKER_REPO ?= actyx/cosmos
getImageNameDockerhub = $(DOCKER_REPO):$(1)-$(2)-$(3)

ifdef RETRY
	RETRY_ONCE = false
else
	RETRY_ONCE = echo && echo "--> RETRYING target $@"; \
               $(MAKE) $(MFLAGS) RETRY=1 $@ || \
               (echo "--> RETRY target $@ FAILED. Continuing..."; true)
endif

# Push to DockerHub
# 1st arg: Name of the docker image
# 2nd arg: tag before the trailing `-<git>` / `-latest`
define fn_docker_push
	$(eval DOCKER_IMAGE_NAME:=$(1))
	$(eval IMAGE_NAME:=$(call getImageNameDockerhub,$(DOCKER_IMAGE_NAME),$(2),$(git_hash)))
	docker push $(IMAGE_NAME)
	$(eval LATEST_IMAGE_TAG:=$(call getImageNameDockerhub,$(DOCKER_IMAGE_NAME),$(2),latest))
	if [ $(GIT_BRANCH) == "master" ]; then \
		docker tag $(IMAGE_NAME) $(LATEST_IMAGE_TAG); \
		docker push $(LATEST_IMAGE_TAG); \
	fi
endef

docker-push-musl: docker-build-musl docker-login
	$(call fn_docker_push,musl,aarch64-unknown-linux-musl)
	$(call fn_docker_push,musl,x86_64-unknown-linux-musl)
	$(call fn_docker_push,musl,armv7-unknown-linux-musleabihf)
	$(call fn_docker_push,musl,arm-unknown-linux-musleabi)

docker-push-%: docker-build-% docker-login
	$(eval DOCKER_IMAGE_NAME:=$(subst docker-push-,,$@))
	$(call fn_docker_push,$(DOCKER_IMAGE_NAME),$(arch))

$(DOCKER_BUILD_SBT): debug clean
	echo "Using sbt-native-packager to generate the docker image..";
	pushd $(SRC_PATH) && \
	sbt validate && \
	IMAGE_NAME=$(call getImageNameDockerhub,$(subst docker-build-,,$@),$(arch),$(git_hash)) sbt docker:publishLocal && \
	popd

# Build the Dockerfile located at `ops/docker/images/musl` for
# the specified $TARGET toolchain.
# 1st arg: Target toolchain
define fn_docker_build_musl
	$(eval TARGET:=$(1))
	$(eval IMAGE_NAME:=$(call getImageNameDockerhub,musl,$(TARGET),$(git_hash)))
	pushd $(DOCKER_DIR)/musl; \
	DOCKER_BUILDKIT=1 docker build -t $(IMAGE_NAME) \
	--build-arg BUILD_RUST_TOOLCHAIN=$(BUILD_RUST_TOOLCHAIN) \
 	--build-arg BUILD_SCCACHE_VERSION=$(BUILD_SCCACHE_VERSION) \
	--build-arg TARGET=$(TARGET) \
	-f Dockerfile .
endef

ifeq ($(arch), aarch64)
DOCKER_BUILD_COMMAND:=buildx build --platform linux/arm64 --load
else
DOCKER_BUILD_COMMAND:=build
endif

${DOCKER_BUILD}: debug clean
	# must not use `component` here because of dependencies
	$(eval DOCKER_IMAGE_NAME:=$(subst docker-build-,,$@))
	mkdir -p $(build_dir)
	cp -RPp $(DOCKER_DIR)/$(DOCKER_IMAGE_NAME)/* $(build_dir)
	$(eval IMAGE_NAME:=$(call getImageNameDockerhub,$(DOCKER_IMAGE_NAME),$(arch),$(git_hash)))
	if [ "$(arch)" == 'armv7hf' ]; then \
		cd $(build_dir); \
		echo "arch is $(arch) - generating Dockerfile using gen-$(arch).sh"; \
		mv Dockerfile Dockerfile-x64; \
		../../ops/docker/gen-$(arch).sh ./Dockerfile-x64 ./Dockerfile; \
	fi
	if [ -f $(build_dir)/prepare-image.sh ]; then \
	 	export ARCH=$(arch); \
		cd $(build_dir); \
		echo 'Running prepare script'; \
		./prepare-image.sh ..; \
	fi

	# requires `qemu-user-static` (ubuntu) package; you might need to restart your docker daemon
	# after setting DOCKER_CLI_EXPERIMENTAL=enabled (or adding `"experimental": "enabled"` to `~/.docker/config.json`)
	# and reset some weird stuff using `docker run --rm --privileged multiarch/qemu-user-static --reset -p yes`
	# to be able to build for `linux/arm64`. (https://github.com/docker/buildx/issues/138)
	DOCKER_CLI_EXPERIMENTAL=enabled DOCKER_BUILDKIT=1 docker $(DOCKER_BUILD_COMMAND) -t $(IMAGE_NAME) \
	--build-arg BUILD_DIR=$(build_dir) \
	--build-arg ARCH=$(arch) \
	--build-arg ARCH_AND_GIT_TAG=$(arch)-$(git_hash) \
	--build-arg IMAGE_NAME=actyx/cosmos \
	--build-arg GIT_COMMIT=$(git_hash) \
	--build-arg GIT_BRANCH=$(GIT_BRANCH) \
	--build-arg BUILD_RUST_TOOLCHAIN=$(BUILD_RUST_TOOLCHAIN) \
	--build-arg BUILD_SCCACHE_VERSION=$(BUILD_SCCACHE_VERSION) \
	-f $(build_dir)/Dockerfile .
	echo "Cleaning up $(build_dir)"
	rm -rf $(build_dir)

docker-build-musl:
	$(call fn_docker_build_musl,aarch64-unknown-linux-musl)
	$(call fn_docker_build_musl,x86_64-unknown-linux-musl)
	$(call fn_docker_build_musl,armv7-unknown-linux-musleabihf)
	$(call fn_docker_build_musl,arm-unknown-linux-musleabi)

docker-build-musl-%:
	$(eval TARGET:=$(subst docker-build-musl-,,$@))
	$(call fn_docker_build_musl,$(TARGET))

docker-build-actyxos: docker-build-docker-logging-plugin

# Build ActyxOS binaries image for the
# specified toolchain.
# 1st arg: output dir (will be created) of the final artifacts
# 2nd arg: target toolchain
# 3rd arg: docker base image
define build_bins_and_move
	$(eval SCCACHE_REDIS?=$(shell vault kv get -field=SCCACHE_REDIS secret/ops.actyx.redis-sccache))
	mkdir -p $(1)
	docker run -v `pwd`:/src \
	-u builder \
	-w /src/rt-master \
	-e SCCACHE_REDIS=$(SCCACHE_REDIS) \
	-it $(3) \
<<<<<<< HEAD
	cargo --locked build --release --target $(2) --bins
	find ./rt-master/target/$(2)/release/ -maxdepth 1 -type f -perm -u=x \
=======
	cargo --locked build --release --target $(2) --bins --jobs 8
	find ./rt-master/target/$(2)/release/ -maxdepth 1 -type f -perm -u=x  \
>>>>>>> 9aa3e4aa
		-exec cp {} $(1) \;
	echo "Please find your build artifacts in $(1)."
endef

# Build ActyxOS binaries for Win64
# NOTE: This will only build `ada-cli` and `store-cli`.
# 1st arg: output dir (will be created) of the final artifacts
# 2nd arg: target toolchain
# 3rd arg: docker base image
# actyx-cli depends on fastping-rs depends on libpnet, which needs
# a dependency from winpcap to link against
define build_bins_and_move_win64
	$(eval SCCACHE_REDIS?=$(shell vault kv get -field=SCCACHE_REDIS secret/ops.actyx.redis-sccache))
	mkdir -p $(1)
	docker run -v `pwd`/rt-master:/src \
	-e SCCACHE_REDIS=$(SCCACHE_REDIS) \
	-it $(3) \
	bash -c "\
		cd /tmp/ && \
		wget -q https://www.winpcap.org/install/bin/WpdPack_4_1_2.zip && \
		unzip -p WpdPack_4_1_2.zip WpdPack/Lib/x64/Packet.lib > /usr/x86_64-w64-mingw32/lib/Packet.lib && \
		rm WpdPack_4_1_2.zip && \
		cd - && \
		cd actyx-cli && \
		cargo --locked build --release --target $(2) --bin ax --no-default-features --jobs 8 && \
		chown -R builder:builder ../target"
	docker run -v `pwd`/rt-master:/src \
	-u builder \
	-e SCCACHE_REDIS=$(SCCACHE_REDIS) \
	-it $(3) \
	cargo --locked build --release --target $(2) --bin ada-cli --jobs 8
	docker run -v `pwd`/rt-master:/src \
	-u builder \
	-e SCCACHE_REDIS=$(SCCACHE_REDIS) \
	-it $(3) \
<<<<<<< HEAD
	cargo --locked build --release --target $(2) --bin store-cli
	find ./rt-master/target/$(2)/release/ -maxdepth 1 -type f -perm -u=x \
=======
	cargo --locked build --release --target $(2) --bin store-cli --jobs 8
	find ./rt-master/target/$(2)/release/ -maxdepth 1 -type f -perm -u=x  \
>>>>>>> 9aa3e4aa
		-exec cp {} $(1) \;
	echo "Please find your build artifacts in $(1)."
endef

actyxos-bin-win64: debug clean
	$(eval ARCH?=win64)
	$(eval TARGET:=x86_64-pc-windows-gnu)
	$(eval OUTPUT:=./dist/bin/$(ARCH))
	$(eval IMG:=actyx/util:buildrs-x64-$(IMAGE_VERSION))
	$(call build_bins_and_move_win64,$(OUTPUT),$(TARGET),$(IMG))

actyxos-bin-x64: debug clean
	$(eval ARCH?=x64)
	$(eval TARGET:=x86_64-unknown-linux-musl)
	$(eval OUTPUT:=./dist/bin/$(ARCH))
	$(eval IMG:=actyx/cosmos:musl-$(TARGET)-$(IMAGE_VERSION))
	$(call build_bins_and_move,$(OUTPUT),$(TARGET),$(IMG))

actyxos-bin-aarch64:
	$(eval ARCH?=aarch64)
	$(eval TARGET:=aarch64-unknown-linux-musl)
	$(eval OUTPUT:=./dist/bin/$(ARCH))
	$(eval IMG:=actyx/cosmos:musl-$(TARGET)-$(IMAGE_VERSION))
	$(call build_bins_and_move,$(OUTPUT),$(TARGET),$(IMG))

actyxos-bin-armv7hf:
	$(eval ARCH?=armv7hf)
	$(eval TARGET:=armv7-unknown-linux-musleabihf)
	$(eval OUTPUT:=./dist/bin/$(ARCH))
	$(eval IMG:=actyx/cosmos:musl-$(TARGET)-$(IMAGE_VERSION))
	$(call build_bins_and_move,$(OUTPUT),$(TARGET),$(IMG))

actyxos-bin-arm:
	$(eval ARCH?=arm)
	$(eval TARGET:=arm-unknown-linux-musleabi)
	$(eval OUTPUT:=./dist/bin/$(ARCH))
	$(eval IMG:=actyx/cosmos:musl-$(TARGET)-$(IMAGE_VERSION))
	$(call build_bins_and_move,$(OUTPUT),$(TARGET),$(IMG))


# Android Shell App, i686 32 bit
android-app: debug
	mkdir -p ./android-shell-app/app/src/main/jniLibs/x86
	cp ./rt-master/target/i686-linux-android/release/libaxstore.so ./android-shell-app/app/src/main/jniLibs/x86/libaxstore.so
	mkdir -p ./android-shell-app/app/src/main/jniLibs/arm64-v8a
	cp ./rt-master/target/aarch64-linux-android/release/libaxstore.so ./android-shell-app/app/src/main/jniLibs/arm64-v8a/libaxstore.so
	./android-shell-app/bin/prepare-gradle-build.sh
	pushd android-shell-app; \
	./gradlew clean ktlint build assemble; \
	popd
	echo 'APK: ./android-shell-app/app/build/outputs/apk/release/app-release.apk'

android: debug clean android-store-lib android-app

android-install: debug
	adb uninstall io.actyx.shell
	adb install ./android-shell-app/app/build/outputs/apk/release/app-release.apk

android-store-lib: debug
	$(call fn-build-android-rust-lib-i686,store-lib)
	$(call fn-build-android-rust-lib-arm64,store-lib)

define fn-build-android-rust-lib
	$(eval TARGET:=$(1))
	$(eval ARCH:=$(2))
	$(eval CRATE:=$(3))
	$(eval SCCACHE_REDIS?=$(shell vault kv get -field=SCCACHE_REDIS secret/ops.actyx.redis-sccache))
	docker run -v `pwd`:/src \
	-u builder \
	-e SCCACHE_REDIS=$(SCCACHE_REDIS) \
	-e RUST_BACKTRACE=1 \
	-w /src/rt-master \
	-it actyx/util:buildrs-x64-latest \
<<<<<<< HEAD
	cargo --locked build -p $(CRATE) --lib --release --target $(TARGET)
=======
	cargo --locked build -p $(CRATE) --lib --release --target $(ARCH)-linux-android --jobs 8
>>>>>>> 9aa3e4aa
endef

define fn-build-android-rust-lib-i686
	$(call fn-build-android-rust-lib,i686-linux-android,x86,$(1))
endef

define fn-build-android-rust-lib-arm64
	$(call fn-build-android-rust-lib,aarch64-linux-android,arm64-v8a,$(1))
endef

define fn-build-android-rust-lib-arm
	$(call fn-build-android-rust-lib,armv7-linux-androideabi,armeabi,$(1))
endef

define fn-copy-axosandroid-lib
	$(eval TARGET:=$(1))
	$(eval ARCH:=$(2))
	$(eval LIB:=$(3))
	mkdir -p ./jvm/os-android/app/src/main/jniLibs/$(ARCH)/ && \
		cp ./rt-master/target/$(TARGET)/release/$(LIB).so ./jvm/os-android/app/src/main/jniLibs/$(ARCH)/
endef

define fn-copy-axosandroid-lib-i686
	$(call fn-copy-axosandroid-lib,i686-linux-android,x86,$(1))
endef

define fn-copy-axosandroid-lib-arm64
	$(call fn-copy-axosandroid-lib,aarch64-linux-android,arm64-v8a,$(1))
endef

define fn-copy-axosandroid-lib-arm
	$(call fn-copy-axosandroid-lib,armv7-linux-androideabi,armeabi-v7a,$(1))
endef

# ActyxOS on Android
axosandroid-libs: debug
	$(call fn-build-android-rust-lib-i686,ax-os-node)
	$(call fn-copy-axosandroid-lib-i686,libaxosnode)
	$(call fn-build-android-rust-lib-arm64,ax-os-node)
	$(call fn-copy-axosandroid-lib-arm64,libaxosnode)
	$(call fn-build-android-rust-lib-arm,ax-os-node)
	$(call fn-copy-axosandroid-lib-arm,libaxosnode)

axosandroid-app: debug axosandroid-libs
	./jvm/os-android/bin/get-keystore.sh
	docker run -v `pwd`/jvm/os-android:/src \
	-u builder \
	-e SCCACHE_REDIS=$(SCCACHE_REDIS) \
	-it actyx/util:buildrs-x64-latest \
	./gradlew clean ktlintCheck build assembleRelease
	echo 'APK: ./jvm/os-android/app/build/outputs/apk/release/app-release.apk'

axosandroid-install: debug
	adb uninstall com.actyx.os.android
	adb install ./jvm/os-android/app/build/outputs/apk/release/app-release.apk

axosandroid: debug clean axosandroid-libs axosandroid-app<|MERGE_RESOLUTION|>--- conflicted
+++ resolved
@@ -168,13 +168,8 @@
 	-w /src/rt-master \
 	-e SCCACHE_REDIS=$(SCCACHE_REDIS) \
 	-it $(3) \
-<<<<<<< HEAD
-	cargo --locked build --release --target $(2) --bins
+	cargo --locked build --release --target $(2) --bins --jobs 8
 	find ./rt-master/target/$(2)/release/ -maxdepth 1 -type f -perm -u=x \
-=======
-	cargo --locked build --release --target $(2) --bins --jobs 8
-	find ./rt-master/target/$(2)/release/ -maxdepth 1 -type f -perm -u=x  \
->>>>>>> 9aa3e4aa
 		-exec cp {} $(1) \;
 	echo "Please find your build artifacts in $(1)."
 endef
@@ -210,13 +205,8 @@
 	-u builder \
 	-e SCCACHE_REDIS=$(SCCACHE_REDIS) \
 	-it $(3) \
-<<<<<<< HEAD
-	cargo --locked build --release --target $(2) --bin store-cli
+	cargo --locked build --release --target $(2) --bin store-cli --jobs 8
 	find ./rt-master/target/$(2)/release/ -maxdepth 1 -type f -perm -u=x \
-=======
-	cargo --locked build --release --target $(2) --bin store-cli --jobs 8
-	find ./rt-master/target/$(2)/release/ -maxdepth 1 -type f -perm -u=x  \
->>>>>>> 9aa3e4aa
 		-exec cp {} $(1) \;
 	echo "Please find your build artifacts in $(1)."
 endef
@@ -290,11 +280,7 @@
 	-e RUST_BACKTRACE=1 \
 	-w /src/rt-master \
 	-it actyx/util:buildrs-x64-latest \
-<<<<<<< HEAD
-	cargo --locked build -p $(CRATE) --lib --release --target $(TARGET)
-=======
-	cargo --locked build -p $(CRATE) --lib --release --target $(ARCH)-linux-android --jobs 8
->>>>>>> 9aa3e4aa
+	cargo --locked build -p $(CRATE) --lib --release --target $(TARGET) --jobs 8
 endef
 
 define fn-build-android-rust-lib-i686
