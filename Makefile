--- conflicted
+++ resolved
@@ -471,24 +471,6 @@
 	  actyx/util:buildrs-x64-$(IMAGE_VERSION) \
 	  cargo +$(BUILD_RUST_TOOLCHAIN) --locked build -p node-ffi --lib --release -j $(CARGO_BUILD_JOBS) $(CARGO_BUILD_ARGS) --target $(TARGET)
 
-<<<<<<< HEAD
-=======
-# Generate the libaxosnodeffi.so6 for all android targets
-$(soTargetPatterns6): TARGET = $(word 4,$(subst /, ,$@))
-$(soTargetPatterns6): cargo-init make-always
-	docker run \
-	  -u builder \
-	  -w /src/rust/actyx \
-	  -e HOME=/home/builder \
-	  -e ANDROID6=yes \
-	  -v `pwd`:/src \
-	  --rm \
-	  $(DOCKER_FLAGS) \
-	  actyx/util:buildrs-x64-$(IMAGE_VERSION) \
-	  cargo +$(BUILD_RUST_TOOLCHAIN) --locked build -p node-ffi --lib --release -j $(CARGO_BUILD_JOBS) $(CARGO_BUILD_ARGS) --target $(TARGET)
-	mv $(patsubst %6,%,$@) $@
-
->>>>>>> ee3d3271
 # create this with permissions for everyone so that `builder` inside docker can use it
 # but only really share the `git` and `registry` folders within this!
 # (otherwise Docker will create them as root since they are used as volumes)
