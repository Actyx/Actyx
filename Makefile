--- conflicted
+++ resolved
@@ -112,11 +112,7 @@
 export GIT_COMMIT = $(shell git rev-parse --short HEAD)$(shell [ -n "$(shell git status --porcelain)" ] && echo _dirty)
 export ACTYX_VERSION ?= 0.0.0_dev-$(GIT_COMMIT)
 export ACTYX_VERSION_CLI ?= 0.0.0_dev-$(GIT_COMMIT)
-<<<<<<< HEAD
-export ACTYX_VERSION_NODE-MANAGER ?= 0.0.0-dev-$(GIT_COMMIT)
-=======
 export ACTYX_VERSION_NODEMANAGER ?= 0.0.0-dev-$(GIT_COMMIT)
->>>>>>> ada007a0
 
 all-WINDOWS := $(foreach t,$(windows-bins),windows-x86_64/$t)
 all-ANDROID := $(android-bins)
@@ -361,22 +357,14 @@
 	-w /src/misc/actyx-node-manager \
 	--rm \
 	actyx/util:node-manager-win-builder \
-<<<<<<< HEAD
-	bash -c "npm install && npm version $(ACTYX_VERSION_NODE-MANAGER) && npm run build && npm run dist -- --win --x64 && npm run artifacts"
-=======
 	bash -c "npm install && npm version $(ACTYX_VERSION_NODEMANAGER) && npm run build && npm run dist -- --win --x64 && npm run artifacts"
->>>>>>> ada007a0
 
 node-manager-mac-linux:
 	cd misc/actyx-node-manager && \
 		source ~/.nvm/nvm.sh && \
 		nvm install && \
 		npm install && \
-<<<<<<< HEAD
-		npm version $(ACTYX_VERSION_NODE-MANAGER) && \
-=======
 		npm version $(ACTYX_VERSION_NODEMANAGER) && \
->>>>>>> ada007a0
 		npm run build && \
 		npm run dist && \
 		npm run artifacts
