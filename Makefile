--- conflicted
+++ resolved
@@ -66,11 +66,7 @@
 # which the respective images was built. Whenever the build images (inside
 # docker/{buildrs,musl}/Dockerfile) are modified (meaning built and
 # pushed), this needs to be changed.
-<<<<<<< HEAD
 export LATEST_STABLE_IMAGE_VERSION := 7f669f49a72d23461e48583a7e30ecbc21b680c2
-=======
-export LATEST_STABLE_IMAGE_VERSION := ceba5940e00c13b6e718c457ae6abd94976bc62c
->>>>>>> f83bf3f1
 
 # Mapping from os-arch to target
 target-linux-aarch64 = aarch64-unknown-linux-musl
