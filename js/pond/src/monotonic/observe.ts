--- conflicted
+++ resolved
@@ -74,14 +74,9 @@
 
   const initialStateAsString = JSON.stringify(initialState)
   // Here we can find earlier states that we have cached in-process.
-<<<<<<< HEAD
+  // Returning the initial state is always fine, though. It just leads to more processing.
   const findStartingState = (_before: EventKey): LocalSnapshot<string> => ({
     state: initialStateAsString,
-=======
-  // Returning the initial state is always fine, though. It just leads to more processing.
-  const findStartingState = (_before: EventKey): LocalSnapshot<S> => ({
-    state: clone(initialState),
->>>>>>> 4c2e6a86
     psnMap: {},
     cycle: 0,
     eventKey: EventKey.zero,
