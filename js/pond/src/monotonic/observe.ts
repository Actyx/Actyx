--- conflicted
+++ resolved
@@ -127,11 +127,11 @@
   const updates$ = Observable.concat(updates(), Observable.defer(updates))
 
   // This will probably turn into a mergeScan when local snapshots are added
-<<<<<<< HEAD
-  const reducer = MonotonicReducer(onEventRaw, findStartingState(EventKey.zero), deserializeState)
-=======
-  const reducer = stateWithProvenanceReducer(onEventRaw, findStartingState(EventKey.zero))
->>>>>>> 1e5511b5
+  const reducer = stateWithProvenanceReducer(
+    onEventRaw,
+    findStartingState(EventKey.zero),
+    deserializeState,
+  )
   return updates$.concatMap(msg => {
     switch (msg.type) {
       case MsgType.state: {
