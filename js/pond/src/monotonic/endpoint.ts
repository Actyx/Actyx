/*
 * Actyx Pond: A TypeScript framework for writing distributed apps
 * deployed on peer-to-peer networks, without any servers.
 * 
 * Copyright (C) 2020 Actyx AG
 */
/* eslint-disable @typescript-eslint/no-explicit-any */
import { fromNullable, none, Option, some } from 'fp-ts/lib/Option'
import { flatten } from 'ramda'
import { Observable } from 'rxjs'
import { EventStore } from '../eventstore'
import {
  AllEventsSortOrders,
  Event,
  Events,
  OffsetMap,
  PersistedEventsSortOrders,
} from '../eventstore/types'
import log from '../loggers'
import { SnapshotStore } from '../snapshotStore'
import { SubscriptionSet } from '../subscription'
import { EventKey, FishId, LocalSnapshot } from '../types'
import { runStats, takeWhileInclusive } from '../util'
import { getInsertionIndex } from '../util/binarySearch'

// New API:
// Stream events as they become available, until time-travel would occour.
// To be eventually implemented on the rust-store side with lots of added cleverness.

export enum MsgType {
  state = 'state',
  events = 'events',
  timetravel = 'timetravel',
}

export type StateMsg = Readonly<{
  type: MsgType.state
<<<<<<< HEAD
  snapshot: LocalSnapshot<string>
}
=======
  state: LocalSnapshot<unknown>
}>
>>>>>>> 4c2e6a86

export type EventsMsg = Readonly<{
  type: MsgType.events
  events: Events
  caughtUp: boolean
}>

export type TimetravelMsg = Readonly<{
  type: MsgType.timetravel
  trigger: Event // earliest known event to cause time travel
  high: Event // latest known event to cause time travel
}>

export type EventsOrTimetravel = StateMsg | EventsMsg | TimetravelMsg

export type SubscribeMonotonic = (
  fishId: FishId,
  subscriptions: SubscriptionSet,
  // Sending 'from' means we DONT want a snapshot
  from?: OffsetMap,
  horizon?: EventKey,
) => Observable<EventsOrTimetravel>

<<<<<<< HEAD
// New API:
// Stream events as they become available, until time-travel would occour.
// To be eventually implemented on the rust-store side with lots of added cleverness.
export const eventsMonotonic: (
  eventStore: EventStore,
  snapshotStore: SnapshotStore,
) => SubscribeMonotonic = (eventStore, snapshotStore) => {
=======
/**
 * Create a new endpoint, based on the given EventStore.
 * The returned function itself is stateless between subsequent calls --
 * all state is within the EventStore itself.
 */
export const eventsMonotonic: (eventStore: EventStore) => SubscribeMonotonic = (
  eventStore: EventStore,
) => {
  // Stream realtime events from the given point on.
  // As soon as time-travel would occur, the stream terminates with a TimetravelMsg.
>>>>>>> 4c2e6a86
  const realtimeFrom = (
    fishId: FishId,
    subscriptions: SubscriptionSet,
    startFrom: OffsetMap,
    latest: EventKey,
  ): Observable<EventsOrTimetravel> => {
    const realtimeEvents = eventStore.allEvents(
      {
        psns: startFrom,
        default: 'min',
      },
      { psns: {}, default: 'max' },
      subscriptions,
      AllEventsSortOrders.Unsorted,
      undefined, // horizon,
    )

    return realtimeEvents
      .filter(next => next.length > 0)
<<<<<<< HEAD
      .mergeMap(
        (nextUnsorted): Observable<EventsOrTimetravel> => {
          const next = [...nextUnsorted].sort(EventKey.ord.compare)

          // Take while we are going strictly forwards
          const nextKey = next[0]
          const pass = EventKey.ord.compare(nextKey, latest) >= 0

          if (!pass) {
            return Observable.from(
              snapshotStore
                .invalidateSnapshots(fishId.entityType, fishId.name, nextKey)
                .then(() => timeTravelMsg(latest, next)),
            )
          }

          log.pond.info('rt passed, ' + JSON.stringify(nextKey) + ' > ' + JSON.stringify(latest))

          latest = next[next.length - 1]
          const r: EventsMsg = {
            type: MsgType.events,
            events: next,
            caughtUp: true,
          }
          return Observable.of(r)
        },
      )
      .pipe(takeWhileInclusive(m => m.type !== MsgType.timetravel))
  }

  // The only reason we need this step is that allEvents makes no effort whatsoever
  // to give you a proper ordering for *known* events; so we must take care of it by first streaming *to* present.
=======
      .map(nextUnsorted => {
        // Delivered chunks are potentially not sorted
        const next = [...nextUnsorted].sort(EventKey.ord.compare)

        // Take while we are going strictly forwards
        const nextKey = next[0]
        const pass = EventKey.ord.compare(nextKey, latest) >= 0

        if (!pass) {
          return timeTravelMsg(latest, next)
        }

        log.pond.info('rt passed, ' + JSON.stringify(nextKey) + ' > ' + JSON.stringify(latest))

        // We have captured `latest` in the closure and are updating it here
        latest = next[next.length - 1]

        const r: EventsMsg = {
          type: MsgType.events,
          events: next,
          caughtUp: true,
        }
        return r
      })
      .pipe(takeWhileInclusive(m => m.type !== MsgType.timetravel))
  }

  // Stream events monotonically from the given point on.
  // This function is needed, because `realtimeFrom` will return *past* data out of order, too.
  // So in order to have a meaningful shot at reaching a stable state, we must first "forward-stream" up to the known present,
  // and then switch over to "realtime" streaming.
>>>>>>> 4c2e6a86
  const monotonicFrom = (
    fishId: FishId,
    subscriptions: SubscriptionSet,
    present: OffsetMap,
    lowerBound: OffsetMap = {},
    defaultLatest: EventKey = EventKey.zero,
  ): Observable<EventsOrTimetravel> => {
    const persisted = eventStore
      .persistedEvents(
        { default: 'min', psns: lowerBound },
        { default: 'min', psns: present },
        subscriptions,
        PersistedEventsSortOrders.EventKey,
        undefined, // Horizon handling to-be-implemented
      )
      // Past events are loaded all in one chunk, this is consistent with FES behavior
      .toArray()

    return persisted.concatMap(chunks => {
      const events = flatten(chunks)

      const latest = events.length === 0 ? defaultLatest : events[events.length - 1]

      const initial = Observable.of<EventsMsg>({
        type: MsgType.events,
        events: flatten(chunks),
        caughtUp: true,
      })

      return initial.concat(realtimeFrom(fishId, subscriptions, present, latest))
    })
  }

  const tryReadSnapshot = (fishId: FishId): Observable<Option<LocalSnapshot<string>>> => {
    const semantics = fishId.entityType
    const name = fishId.name
    const version = fishId.version

    return Observable.from(snapshotStore.retrieveSnapshot(semantics, name, version)).map(x => {
      runStats.counters.add(`snapshot-wanted/${semantics}`)
      return fromNullable(x).fold(none, localSnapshot => {
        runStats.counters.add(`snapshot-found/${semantics}`)
        return some(localSnapshot)
      })
    })
  }

  const startFromSnapshot = (
    fishId: FishId,
    subscriptions: SubscriptionSet,
    present: OffsetMap,
  ) => (snap: LocalSnapshot<string>) => {
    const earliestNewEvent = eventStore
      .persistedEvents(
        { default: 'min', psns: snap.psnMap },
        { default: 'min', psns: present },
        subscriptions,
        PersistedEventsSortOrders.EventKey,
        snap.horizon,
      )
      .defaultIfEmpty([])
      .take(1)

    return earliestNewEvent.concatMap(earliest => {
      const snapshotOutdated =
        earliest.length > 0 && EventKey.ord.compare(earliest[0], snap.eventKey) < 0

      if (snapshotOutdated) {
        // Invalidate this snapshot and try again.
        return Observable.from(
          snapshotStore.invalidateSnapshots(fishId.entityType, fishId.name, earliest[0]),
        )
          .take(1)
          .concatMap(() => observeMonotonicFromSnapshot(fishId, subscriptions))
      }

      // Otherwise just pick up from snapshot
      return Observable.concat(
        Observable.of(stateMsg(snap)),
        monotonicFrom(fishId, subscriptions, present, snap.psnMap, snap.eventKey),
      )
    })
  }

  const observeMonotonicFromSnapshot = (
    fishId: FishId,
    subscriptions: SubscriptionSet,
    _horizon?: EventKey,
  ): Observable<EventsOrTimetravel> => {
    return Observable.combineLatest(
      tryReadSnapshot(fishId).take(1),
      eventStore.present().take(1),
    ).concatMap(([maybeSnapshot, present]) =>
      maybeSnapshot.fold(
        // No snapshot found -> start from scratch
        monotonicFrom(fishId, subscriptions, present.psns),
        startFromSnapshot(fishId, subscriptions, present.psns),
      ),
    )
  }

  return (
    fishId: FishId,
    subscriptions: SubscriptionSet,
    from?: OffsetMap,
    _horizon?: EventKey,
  ): Observable<EventsOrTimetravel> => {
    if (from) {
      // Client explicitly requests us to start at a certain point
      return eventStore
        .present()
        .take(1)
        .concatMap(present => monotonicFrom(fishId, subscriptions, present.psns, from))
    } else {
      // `from` NOT given -> try finding a snapshot
      return observeMonotonicFromSnapshot(fishId, subscriptions)
    }
  }
}

const stateMsg = (snapshot: LocalSnapshot<string>): StateMsg => {
  log.pond.info('picking up from local snapshot ' + EventKey.format(snapshot.eventKey))

  return {
    type: MsgType.state,
    snapshot,
  }
}

const timeTravelMsg = (previousHead: EventKey, next: Events): TimetravelMsg => {
  log.pond.info('triggered time-travel back to ' + EventKey.format(next[0]))

  const high = getInsertionIndex(next, previousHead, (e, l) => EventKey.ord.compare(e, l)) - 1

  return {
    type: MsgType.timetravel,
    trigger: next[0],
<<<<<<< HEAD
    high: next[high], // highest event to cause time-travel
  }
=======
    high: next[high],
  } as TimetravelMsg
>>>>>>> 4c2e6a86
}<|MERGE_RESOLUTION|>--- conflicted
+++ resolved
@@ -35,13 +35,8 @@
 
 export type StateMsg = Readonly<{
   type: MsgType.state
-<<<<<<< HEAD
   snapshot: LocalSnapshot<string>
-}
-=======
-  state: LocalSnapshot<unknown>
 }>
->>>>>>> 4c2e6a86
 
 export type EventsMsg = Readonly<{
   type: MsgType.events
@@ -65,31 +60,22 @@
   horizon?: EventKey,
 ) => Observable<EventsOrTimetravel>
 
-<<<<<<< HEAD
-// New API:
-// Stream events as they become available, until time-travel would occour.
-// To be eventually implemented on the rust-store side with lots of added cleverness.
+/**
+ * Create a new endpoint, based on the given EventStore and SnapshotStore.
+ * The returned function itself is stateless between subsequent calls --
+ * all state is within the EventStore itself.
+ */
 export const eventsMonotonic: (
   eventStore: EventStore,
   snapshotStore: SnapshotStore,
 ) => SubscribeMonotonic = (eventStore, snapshotStore) => {
-=======
-/**
- * Create a new endpoint, based on the given EventStore.
- * The returned function itself is stateless between subsequent calls --
- * all state is within the EventStore itself.
- */
-export const eventsMonotonic: (eventStore: EventStore) => SubscribeMonotonic = (
-  eventStore: EventStore,
-) => {
   // Stream realtime events from the given point on.
   // As soon as time-travel would occur, the stream terminates with a TimetravelMsg.
->>>>>>> 4c2e6a86
   const realtimeFrom = (
     fishId: FishId,
     subscriptions: SubscriptionSet,
     startFrom: OffsetMap,
-    latest: EventKey,
+    knownLatest: EventKey,
   ): Observable<EventsOrTimetravel> => {
     const realtimeEvents = eventStore.allEvents(
       {
@@ -102,11 +88,13 @@
       undefined, // horizon,
     )
 
+    let latest = knownLatest
+
     return realtimeEvents
       .filter(next => next.length > 0)
-<<<<<<< HEAD
       .mergeMap(
         (nextUnsorted): Observable<EventsOrTimetravel> => {
+          // Delivered chunks are potentially not sorted
           const next = [...nextUnsorted].sort(EventKey.ord.compare)
 
           // Take while we are going strictly forwards
@@ -123,6 +111,7 @@
 
           log.pond.info('rt passed, ' + JSON.stringify(nextKey) + ' > ' + JSON.stringify(latest))
 
+          // We have captured `latest` in the closure and are updating it here
           latest = next[next.length - 1]
           const r: EventsMsg = {
             type: MsgType.events,
@@ -137,39 +126,11 @@
 
   // The only reason we need this step is that allEvents makes no effort whatsoever
   // to give you a proper ordering for *known* events; so we must take care of it by first streaming *to* present.
-=======
-      .map(nextUnsorted => {
-        // Delivered chunks are potentially not sorted
-        const next = [...nextUnsorted].sort(EventKey.ord.compare)
-
-        // Take while we are going strictly forwards
-        const nextKey = next[0]
-        const pass = EventKey.ord.compare(nextKey, latest) >= 0
-
-        if (!pass) {
-          return timeTravelMsg(latest, next)
-        }
-
-        log.pond.info('rt passed, ' + JSON.stringify(nextKey) + ' > ' + JSON.stringify(latest))
-
-        // We have captured `latest` in the closure and are updating it here
-        latest = next[next.length - 1]
-
-        const r: EventsMsg = {
-          type: MsgType.events,
-          events: next,
-          caughtUp: true,
-        }
-        return r
-      })
-      .pipe(takeWhileInclusive(m => m.type !== MsgType.timetravel))
-  }
 
   // Stream events monotonically from the given point on.
   // This function is needed, because `realtimeFrom` will return *past* data out of order, too.
   // So in order to have a meaningful shot at reaching a stable state, we must first "forward-stream" up to the known present,
   // and then switch over to "realtime" streaming.
->>>>>>> 4c2e6a86
   const monotonicFrom = (
     fishId: FishId,
     subscriptions: SubscriptionSet,
@@ -307,11 +268,6 @@
   return {
     type: MsgType.timetravel,
     trigger: next[0],
-<<<<<<< HEAD
-    high: next[high], // highest event to cause time-travel
-  }
-=======
     high: next[high],
-  } as TimetravelMsg
->>>>>>> 4c2e6a86
+  }
 }