--- conflicted
+++ resolved
@@ -13,11 +13,7 @@
 import { mkNoopPondStateTracker } from './pond-state'
 import { SnapshotStore } from './snapshotStore'
 import { minSnapshotAge } from './store/snapshotScheduler'
-<<<<<<< HEAD
-import { TagQuery, toWireFormat } from './tagging'
-=======
 import { Tag, toSubscriptionSet, Where } from './tagging'
->>>>>>> 8b4f8c20
 import {
   EventKey,
   FishName,
