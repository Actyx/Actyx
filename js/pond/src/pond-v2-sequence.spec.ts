/*
 * Actyx Pond: A TypeScript framework for writing distributed apps
 * deployed on peer-to-peer networks, without any servers.
 * 
 * Copyright (C) 2020 Actyx AG
 */
<<<<<<< HEAD
import { Fish, Pond, Reduce, StateFn, Tag, TagQuery } from '.'
=======
import { Fish, Pond, Reduce, StateEffect, Tag } from '.'
>>>>>>> 8b4f8c20

export type State = { n: number; fill: number }

type CompareAndIncrement = { type: 'set'; n: number }
type Fill = { type: 'fill' }
export type Payload = CompareAndIncrement | Fill

const onEvent: Reduce<State, Payload> = (state: State, event: Payload) => {
  if (event.type === 'fill') {
    state.fill += 1
    return state
  }

  if (state.n !== event.n - 1) {
    throw new Error(`expected state to be ${event.n - 1}, but was ${state.n}`)
  }

  state.n = event.n
  return state
}

const agg: Fish<State, Payload> = {
  where: Tag('self'),

  initialState: { n: 0, fill: 0 },

  onEvent,

  fishId: { name: 'sequence-test' },
}

const setN: (n: number) => StateFn<State, Payload> = n => (state, enQ) => {
  if (state.n !== n - 1) {
    throw new Error(`expected state to be ${n - 1}, but was ${state.n}`)
  }
  const payload: CompareAndIncrement = { type: 'set', n }

  return enQ(Tag<Payload>('self'), payload)
}

const checkN: (expected: number) => StateFn<State, never> = expected => (state, _enQ) => {
  if (state.n !== expected) {
    throw new Error(`expected state to be ${expected}, but was ${state.n}`)
  }
}

describe('application of commands in the pond v2', () => {
  const expectState = (pond: Pond, expected: number, aggr = agg): Promise<State> =>
    new Promise((resolve, _reject) =>
      pond.observe(aggr, state => state.n === expected && resolve(state)),
    )

  describe('raw state effects', () => {
    it('should run state effect, regardless of user awaiting the promise', async () => {
      const pond = await Pond.test()

      const run = (x: StateFn<State, Payload>) => pond.run(agg, x)

      // Assert it’s run even if we don’t subscribe
      run(setN(1))

      await expectState(pond, 1)

      await run(setN(2)).toPromise()
      await run(setN(3)).toPromise()

      await expectState(pond, 3)

      await pond.dispose()
    })

    it('should propagate errors if the user subscribes', async () => {
      const pond = await Pond.test()

      await expect(pond.run(agg, setN(2)).toPromise()).rejects.toEqual(
        new Error('expected state to be 1, but was 0'),
      )

      await expect(pond.run(agg, checkN(20)).toPromise()).rejects.toEqual(
        new Error('expected state to be 20, but was 0'),
      )

      await pond.dispose()
    })

    it('effects should wait for application of previous', async () => {
      const pond = await Pond.test()

      const r = (x: StateFn<State, Payload>) => pond.run(agg, x)
      for (let i = 1; i <= 1000; i++) {
        r(setN(i))
      }

      // We can tell there weren’t any errors from us having gone up all the way to 1000.
      await expectState(pond, 1000)

      await pond.dispose()
    })
  })

  describe('automatic effects', () => {
    const autoBump: StateFn<State, CompareAndIncrement> = (state, enQ) =>
      enQ(Tag<CompareAndIncrement>('self'), { type: 'set', n: state.n + 1 })

    it('should run until cancellation condition', async () => {
      const pond = await Pond.test()

      pond.keepRunning(agg, autoBump, (state: State) => state.n === 100)

      await expectState(pond, 100)

      // Make sure the effect has stopped by manually bumping the state ourselves.
      await pond.run(agg, checkN(100)).toPromise()

      await pond.run(agg, setN(101)).toPromise()
      await expectState(pond, 101)
      await pond.run(agg, checkN(101)).toPromise()

      await pond.dispose()
    })

    it('should respect sequence also when effect async', async () => {
      const pond = await Pond.test()

      const delayedBump: StateFn<State, Payload> = (state, enQ) =>
        new Promise((resolve, _reject) =>
          setTimeout(() => resolve(enQ(Tag<Payload>('self'), { type: 'set', n: state.n + 1 })), 5),
        )

      const stateIs10 = expectState(pond, 10)

      const c = pond.keepRunning(agg, delayedBump)

      await stateIs10

      c()
      await pond.dispose()
    })

    it('should wait for the actual effect’s events to be processed, ignore other events that may come in', async () => {
      const pond = await Pond.test()

      pond.keepRunning(agg, autoBump, (state: State) => state.n === 40)

      const emitFill = () => pond.emit(Tag('self'), { type: 'fill' })

      const timer = setInterval(emitFill, 3)

      const s = await expectState(pond, 40)
      // Just make sure some fill events were in fact processed.
      expect(s.fill).toBeGreaterThan(0)

      clearInterval(timer)

      await pond.dispose()
    })

    it('should run parallel to user effects', async () => {
      const pond = await Pond.test()

      pond.keepRunning<State, Payload>(
        agg,
        // We skip increasing 5, depend on our manual calls to do it.
        (state, enQ) => {
          if (state.n !== 5) {
            enQ(Tag<Payload>('self'), { type: 'set', n: state.n + 1 })
          }
        },
        (state: State) => state.n === 10,
      )

      const effect = setN(6)
      let success = false

      const tryBumpTo6 = () => {
        if (success) {
          return
        }

        pond
          .run(agg, effect)
          .toPromise()
          .then(
            () => (success = true),
            () => {
              /* some rejections are expected */
            },
          )
      }

      const q = setInterval(tryBumpTo6, 1)

      await expectState(pond, 10)

      clearInterval(q)

      await pond.dispose()
    })

    // Bump only even numbers
    const bumpEven: StateFn<State, CompareAndIncrement> = (state, enQ) => {
      if (state.n % 2 === 0) {
        enQ<CompareAndIncrement>(Tag('self'), { type: 'set', n: state.n + 1 })
      }
    }

    it('should run parallel to user effects 2', async () => {
      const pond = await Pond.test()

      pond.keepRunning<State, Payload>(agg, bumpEven)

      await expectState(pond, 1)

      pond.run(agg, setN(2))

      // Bumped up to 3 already
      await expectState(pond, 3)

      await pond.dispose()
    })

    it('should run multiple auto effects in parallel', async () => {
      const pond = await Pond.test()
      const tags = Tag<Payload>('self')

      const stateIs15 = expectState(pond, 15)

      const mk = (remainder: number): StateFn<State, Payload> => (state, enQ) => {
        if (state.n % 3 === remainder) {
          enQ(tags, { type: 'set', n: state.n + 1 })
        }
      }

      pond.keepRunning(agg, mk(0), s => s.n === 20)
      pond.keepRunning(agg, mk(1), s => s.n === 20)
      pond.keepRunning(agg, mk(2), s => s.n === 20)

      await stateIs15
      await expectState(pond, 20)

      await pond.dispose()
    })

    it('should run multiple auto effects in parallel, even if they all always fire', async () => {
      const pond = await Pond.test()
      const tags = Tag<Payload>('self')

      const mk = (remainder: number): StateFn<State, Payload> => (state, enQ) => {
        if (state.n % 3 === remainder) {
          enQ(tags, { type: 'set', n: state.n + 1 })
        } else {
          enQ(tags, { type: 'fill' })
          enQ(tags, { type: 'fill' })
        }
      }

      pond.keepRunning(agg, mk(0), s => s.n === 10)
      pond.keepRunning(agg, mk(1), s => s.n === 10)
      pond.keepRunning(agg, mk(2), s => s.n === 10)

      await expectState(pond, 10)

      await pond.dispose()
    })

    it('should be cancellable', async () => {
      const pond = await Pond.test()

      const cancel = pond.keepRunning(agg, bumpEven)

      await expectState(pond, 1)
      cancel()

      pond.run(agg, setN(2))

      await expectState(pond, 2)

      await pond.dispose()
    })

    it('should be cancellable pretty swiftly', async () => {
      const pond = await Pond.test()

      const cancel = pond.keepRunning(agg, autoBump)

      // This is only really reliable as long as we debounce the automatic effect.
      pond.observe(agg, state => state.n > 1000 && cancel())

      await expectState(pond, 1001)

      await pond.dispose()
    })
  })

  describe('automatic effects with event sent to other aggregates', () => {
    const mkAgg = (name: string) => ({
      where: Tag<Payload>(name),

      initialState: { n: 0, fill: 0 },

      onEvent,

      fishId: { name },
    })

    const alpha = mkAgg('alpha')
    const beta = mkAgg('beta')

    it('should be able to pingpong', async () => {
      const pond = await Pond.test()

      const stateIs30 = expectState(pond, 30, beta)

      const c0 = pond.keepRunning(alpha, (state, enQ) =>
        enQ(Tag('beta'), { type: 'set', n: state.n + 1 }),
      )

      await expectState(pond, 1, beta)

      const c1 = pond.keepRunning(beta, (state, enQ) =>
        enQ(Tag('beta'), { type: 'set', n: state.n + 1 }),
      )

      await stateIs30

      c0()
      c1()
      await pond.dispose()
    })
  })
})<|MERGE_RESOLUTION|>--- conflicted
+++ resolved
@@ -4,11 +4,7 @@
  * 
  * Copyright (C) 2020 Actyx AG
  */
-<<<<<<< HEAD
-import { Fish, Pond, Reduce, StateFn, Tag, TagQuery } from '.'
-=======
-import { Fish, Pond, Reduce, StateEffect, Tag } from '.'
->>>>>>> 8b4f8c20
+import { Fish, Pond, Reduce, StateFn, Tag } from '.'
 
 export type State = { n: number; fill: number }
 
