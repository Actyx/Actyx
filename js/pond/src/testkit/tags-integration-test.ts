import { Observable } from 'rxjs'
<<<<<<< HEAD
import { Pond, TagQuery, Fish, Tag, Tags } from '../'
=======
import { Fish, Pond, TagQuery } from '../'
>>>>>>> d1c6ceac

type Event = string
type State = ReadonlyArray<Event>

export const start = async () => {
  const pond = await Pond.default()

  const aggregate: Fish<State, Event> = {
    where: TagQuery.matchAnyOf('t0', 't1'),

    initialState: [],

    onEvent: (state: State, event: Event) => [event, ...state],

    // CacheKey.namedAggregate('p-e-fish', 'my-process-id-100', 0)
    fishId: { name: 'test-entity' },
  }

  const cancel = pond.observe<State, Event>(aggregate, state =>
    console.log('updated state to', state),
  )

  const tags3 = ['t0', 't1', 't2']
<<<<<<< HEAD
  await pond
    .emitMany({ tags: tags3, payload: 'hello' }, { tags: tags3, payload: 'world' })
    .toPromise()
  const q = pond.emit(Tag('t1'), 't1 only')
=======
  await pond.emit(tags3, 'hello').toPromise()
  await pond.emit(tags3, 'world').toPromise()

  const q = pond.emit(['t1'], 't1 only')
>>>>>>> d1c6ceac
  q.subscribe(() => console.log('emission callback 0'))
  q.subscribe(() => console.log('emission callback 1'))
  await pond.emit(Tag('t2'), 't2 only').toPromise()

  await Observable.timer(500).toPromise()
  cancel()

  // should not be printed immediately
  await pond.emit(Tags('t0', 't1'), 'full match 2').toPromise()

  // The Promise behind `emitTagged` completing does not actually imply the store will be ready to serve the event already.
  await Observable.timer(500).toPromise()

  pond.observe<State, Event>(aggregate, state =>
    console.log('2nd start -- updated state to', state),
  )

  await pond.emit(Tags('t0', 't1'), 'full match 3').toPromise()
}

start()<|MERGE_RESOLUTION|>--- conflicted
+++ resolved
@@ -1,9 +1,5 @@
 import { Observable } from 'rxjs'
-<<<<<<< HEAD
-import { Pond, TagQuery, Fish, Tag, Tags } from '../'
-=======
-import { Fish, Pond, TagQuery } from '../'
->>>>>>> d1c6ceac
+import { Fish, Pond, Tag, Tags } from '../'
 
 type Event = string
 type State = ReadonlyArray<Event>
@@ -12,7 +8,7 @@
   const pond = await Pond.default()
 
   const aggregate: Fish<State, Event> = {
-    where: TagQuery.matchAnyOf('t0', 't1'),
+    where: Tags('t0', 't1'),
 
     initialState: [],
 
@@ -26,18 +22,11 @@
     console.log('updated state to', state),
   )
 
-  const tags3 = ['t0', 't1', 't2']
-<<<<<<< HEAD
-  await pond
-    .emitMany({ tags: tags3, payload: 'hello' }, { tags: tags3, payload: 'world' })
-    .toPromise()
-  const q = pond.emit(Tag('t1'), 't1 only')
-=======
+  const tags3 = Tags('t0', 't1', 't2')
   await pond.emit(tags3, 'hello').toPromise()
   await pond.emit(tags3, 'world').toPromise()
 
-  const q = pond.emit(['t1'], 't1 only')
->>>>>>> d1c6ceac
+  const q = pond.emit(Tag('t1'), 't1 only')
   q.subscribe(() => console.log('emission callback 0'))
   q.subscribe(() => console.log('emission callback 1'))
   await pond.emit(Tag('t2'), 't2 only').toPromise()
