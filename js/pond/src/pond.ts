--- conflicted
+++ resolved
@@ -10,15 +10,9 @@
 import { CommandInterface } from './commandInterface'
 import { EventStore, WsStoreConfig } from './eventstore'
 import { MultiplexedWebsocket } from './eventstore/multiplexedWebsocket'
-<<<<<<< HEAD
 import { TestEvent } from './eventstore/testEventStore'
 import { ConnectivityStatus, Events } from './eventstore/types'
-import { mkMultiplexer } from './eventstore/utils'
-=======
-import { TestEventStore } from './eventstore/testEventStore'
-import { ConnectivityStatus, Events, UnstoredEvents } from './eventstore/types'
 import { extendDefaultWsStoreConfig, mkMultiplexer } from './eventstore/utils'
->>>>>>> 0822e2d5
 import { getSourceId } from './eventstore/websocketEventStore'
 import { CommandPipeline, FishJar } from './fishJar'
 import log from './loggers'
