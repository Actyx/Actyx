--- conflicted
+++ resolved
@@ -194,80 +194,6 @@
   sourceId: SourceId
 }>
 
-/**
-<<<<<<< HEAD
-=======
- * Turn a Source into its flat string representation.
- *
- * Note that this will not properly escape slashes in the parameters,
- * so it is only useful for debugging!
- */
-function streamName(source: Source): string {
-  return `${source.semantics}/${source.name}/${source.sourceId}`
-}
-
-/**
- * The target of a SendCommand effect, characterised by its fish type
- * and instance name; sending to non-local pond is not supported, hence
- * no sourceId.
- */
-export type Target<C> = Readonly<{
-  // eslint-disable-next-line @typescript-eslint/no-explicit-any
-  semantics: FishType<C, any, any>
-  name: FishName
-}>
-
-export type SendCommand<C> = Readonly<{
-  target: Target<C>
-  command: C
-}>
-
-export type HttpResponseSuccess = {
-  status: 'success'
-  message?: string
-  // eslint-disable-next-line @typescript-eslint/no-explicit-any
-  data: any
-}
-
-export type HttpResponseError = {
-  status: 'error' | 'networkError'
-  // eslint-disable-next-line @typescript-eslint/no-explicit-any
-  error: any
-}
-
-export type HttpResponse = HttpResponseSuccess | HttpResponseError
-
-export type SyncCommandResult<E> = ReadonlyArray<E>
-
-export type AsyncCommandResult<E> = CommandApi<ReadonlyArray<E>>
-
-export type CommandResult<E> = SyncCommandResult<E> | AsyncCommandResult<E> // | TaggedEvents<E>
-
-export const CommandResult = {
-  fold: <E, R>(result: CommandResult<E>) => (handlers: {
-    sync: (value: SyncCommandResult<E>) => R
-    async: (value: AsyncCommandResult<E>) => R
-    none: () => R
-  }) => {
-    // eslint-disable-next-line @typescript-eslint/no-explicit-any
-    const ar: any = result
-    if (Array.isArray(ar)) {
-      return handlers.sync(ar) // just an array of events
-    } else if (ar !== undefined && ar.chain !== undefined) {
-      return handlers.async(ar) // probably a CommandApi
-    } else {
-      return handlers.none()
-    }
-  },
-}
-
-/**
->>>>>>> 4bc3f576
- * Metadata wrapper for an event. This contains all information known to
- * the event store about this event and is passed into OnEvent so that
- * the receiving fish can distinguish between events from different sources
- * it has subscribed to.
- */
 export type Envelope<E> = {
   readonly source: Source
   readonly lamport: Lamport
