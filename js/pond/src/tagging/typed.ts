import { isString } from '..'
import { TagSubscription } from '../subscription'

const namedSubSpace = (rawTag: string, sub: string): string[] => {
  return [rawTag, rawTag + ':' + sub]
}

export interface TagsUnion<E> {
  /**
   * Add an alternative set we may also match. E.g. tag0.or(tag1.and(tag2)).or(tag1.and(tag3)) will match:
   * Events with tag0; Events with both tag1 and tag2; Events with both tag1 and tag3.
   */
  or<E1>(tag: Tags<E1>): TagsUnion<E1 | E>

  /**
   * FOR INTERNAL USE. Convert to Actyx wire format.
   */
  toWireFormat(): ReadonlyArray<TagSubscription>

  /**
   * Aggregated type of the Events which may be returned by the contained tags.
   */
  readonly _dataType?: E

  readonly type: 'typed-union'
}

// Must be interface, otherwise inferred (recursive) type gets very large.
export interface Tags<E> {
  /**
<<<<<<< HEAD
   * Aggregated type of the Events which may be returned by the contained tags.
   */
  readonly _dataType?: E

  /**
   * Add another tag(s) to this requirement. E.g Tag<FooEvent>('foo').and(Tag<BarEvent>('bar')) will require both 'foo' and 'bar'.
=======
   * Add more tags to this requirement. E.g Tag<FooEvent>('foo').and(Tag<BarEvent>('bar')) will require both 'foo' and 'bar'.
>>>>>>> 8b4f8c20
   */
  and<E1>(tag: Tags<E1>): Tags<Extract<E1, E>>

  /**
   * Add an additional untyped tag to this requirement.
   * Since there is no associated type, the overall type cannot be constrained further.
   */
  and(tag: string): Tags<E>

  /**
   * Add an alternative set we may also match. E.g. Tag<FooEvent>('foo').or(Tag<BarEvent>('bar')) will match
   * each Event with at least 'foo' or 'bar'. Note that after the first `or` invocation you cannot `and` anymore,
   * so you have to nest the parts yourself: tag0.or(tag1.and(tag2)).or(tag1.and(tag3)) etc.
   */
  or<E1>(tag: Tags<E1>): TagsUnion<E1 | E>

  /**
   * The same requirement, but matching only Events emitted by the very node the code is run on.
   */
  local(): Tags<E>

  /**
   * FOR INTERNAL USE. Convert to Actyx wire format.
   */
  toWireFormat(): TagSubscription

  readonly type: 'typed-intersection'
}

export const Tags = <E>(...requiredTags: string[]): Tags<E> => req<E>(false, requiredTags)

export interface Tag<E> extends Tags<E> {
  // The underlying actual tag as pure string
  readonly rawTag: string

  withId(name: string): Tags<E>
}

export const Tag = <E>(rawTag: string): Tag<E> => ({
  rawTag,

  withId: (name: string) => req(false, namedSubSpace(rawTag, name)),

  ...req(false, [rawTag]),
})

/**
 * Typed expression for tag statements. The type `E` describes which events may be annotated with the included tags.
 */
export type Where<E> = TagsUnion<E> | Tags<E>

const req = <E>(onlyLocalEvents: boolean, rawTags: string[]): Tags<E> => {
  const r: Tags<E> = {
    and: <E1>(tag: Tags<E1> | string) => {
      if (isString(tag)) {
        return req<E>(onlyLocalEvents, [tag, ...rawTags])
      }

      const other = tag.toWireFormat()

      const local = onlyLocalEvents || !!other.local
      const tags = rawTags.concat(other.tags)

      return req<Extract<E1, E>>(local, tags)
    },

    or: <E1>(other: Tags<E1>) => {
      return union<E1 | E>([req(onlyLocalEvents, rawTags), other])
    },

    local: () => req<E>(true, rawTags),

    type: 'typed-intersection',

    toWireFormat: () => ({
      tags: [...rawTags],

      local: onlyLocalEvents,
    }),
  }

  return r
}

const union = <E>(sets: Tags<unknown>[]): TagsUnion<E> => {
  return {
    type: 'typed-union',

    or: <E1>(other: Tags<E1>) => {
      return union<E1 | E>([...sets, other])
    },

    toWireFormat: () => sets.map(x => x.toWireFormat()),
  }
}

export const allEvents: Tags<unknown> = req(false, [])
export const noEvents: TagsUnion<never> = union([])<|MERGE_RESOLUTION|>--- conflicted
+++ resolved
@@ -28,16 +28,7 @@
 // Must be interface, otherwise inferred (recursive) type gets very large.
 export interface Tags<E> {
   /**
-<<<<<<< HEAD
-   * Aggregated type of the Events which may be returned by the contained tags.
-   */
-  readonly _dataType?: E
-
-  /**
-   * Add another tag(s) to this requirement. E.g Tag<FooEvent>('foo').and(Tag<BarEvent>('bar')) will require both 'foo' and 'bar'.
-=======
    * Add more tags to this requirement. E.g Tag<FooEvent>('foo').and(Tag<BarEvent>('bar')) will require both 'foo' and 'bar'.
->>>>>>> 8b4f8c20
    */
   and<E1>(tag: Tags<E1>): Tags<Extract<E1, E>>
 
@@ -63,6 +54,11 @@
    * FOR INTERNAL USE. Convert to Actyx wire format.
    */
   toWireFormat(): TagSubscription
+
+  /**
+   * Aggregated type of the Events which may be returned by the contained tags.
+   */
+  readonly _dataType?: E
 
   readonly type: 'typed-intersection'
 }
