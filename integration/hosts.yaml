# NB! `fn ensureDocker` from `linux.ts` might need to be adjusted if `ami` for Docker changes.
hosts:
  - name: x86_64-linux-linux
    prepare:
      type: create-aws-ec2
      # ubuntu 21.04 from 2021-04-22. To get latest use http://cloud-images.ubuntu.com/locator/ec2/.
      ami: ami-0e793d1a6c23e9488
      instance: t2.small
      user: ubuntu
    install:
      type: linux
  - name: x86_64-linux-docker
    prepare:
      type: create-aws-ec2
      # ubuntu 21.04 from 2021-04-22. To get latest use http://cloud-images.ubuntu.com/locator/ec2/.
      ami: ami-0e793d1a6c23e9488
      instance: t2.small
      user: ubuntu
    install:
      type: docker
  - name: aarch64-linux-linux
    prepare:
      type: create-aws-ec2
      # ubuntu 21.04 from 2021-04-22. To get latest use http://cloud-images.ubuntu.com/locator/ec2/.
      ami: ami-07d86cfde3bba417d
      instance: a1.medium
      user: ubuntu
    install:
      type: linux
  - name: aarch64-linux-docker
    prepare:
      type: create-aws-ec2
      # ubuntu 21.04 from 2021-04-22. To get latest use http://cloud-images.ubuntu.com/locator/ec2/.
      ami: ami-07d86cfde3bba417d
      instance: a1.medium
      user: ubuntu
    install:
      type: docker
  - name: armv7-linux-linux
    prepare:
      type: create-aws-ec2
      # ubuntu 21.04 from 2021-04-22. To get latest use http://cloud-images.ubuntu.com/locator/ec2/.
      ami: ami-07d86cfde3bba417d
      instance: a1.medium
      user: ubuntu
      # There are no ARMv7 instances, but we can run ARMv7 binaries to test them
      armv7: true
    install:
      type: linux
  - name: armv7-linux-docker
    prepare:
      type: create-aws-ec2
      # ubuntu 21.04 from 2021-04-22. To get latest use http://cloud-images.ubuntu.com/locator/ec2/.
      ami: ami-07d86cfde3bba417d
      instance: a1.medium
      user: ubuntu
      armv7: true
    install:
      type: docker
<<<<<<< HEAD
  - name: windows-1
    prepare:
      type: create-aws-ec2
      # Windows Server 2019
      # Note: This is a public AMI. The underlying image might be upgraded from
      # time to time, thus the AMI's ID is going to change, and the old one is
      # not accessible anymore.  If that happens, search for the current "Windows
      # Server 2019 Base" Image in the AWS Marketplace
      # https://aws.amazon.com/marketplace
      ami: ami-05ced23e7b71d428c
      instance: t2.large
      user: Administrator
    install:
      type: windows
  # Disabled until Android setup is less flaky ..
  # https://github.com/Actyx/Cosmos/issues/6651
  #  - name: x86_64-android-emulator
  #    prepare:
  #      type: create-aws-ec2
  #      # ubuntu 21.04 from 2021-04-22. To get latest use http://cloud-images.ubuntu.com/locator/ec2/.
  #      ami: ami-0e793d1a6c23e9488
  #      # cheapest aws bare metal instance
  #      # needed to have direct access to /dev/kvm
  #      instance: c5n.metal
  #      user: ubuntu
  #    install:
  #      type: android
=======
  # Disabled due to https://github.com/Actyx/Cosmos/issues/6660
  # - name: windows-1
  #   prepare:
  #     type: create-aws-ec2
  #     # Windows Server 2019
  #     # Note: This is a public AMI. The underlying image might be upgraded from
  #     # time to time, thus the AMI's ID is going to change, and the old one is
  #     # not accessible anymore.  If that happens, search for the current "Windows
  #     # Server 2019 Base" Image in the AWS Marketplace
  #     # https://aws.amazon.com/marketplace
  #     ami: ami-05ced23e7b71d428c
  #     instance: t2.large
  #     user: Administrator
  #   install:
  #     type: windows
  - name: x86_64-android-emulator
    prepare:
      type: create-aws-ec2
      # ubuntu 21.04 from 2021-04-22. To get latest use http://cloud-images.ubuntu.com/locator/ec2/.
      ami: ami-0e793d1a6c23e9488
      # cheapest aws bare metal instance
      # needed to have direct access to /dev/kvm
      instance: c5n.metal
      user: ubuntu
    install:
      type: android
>>>>>>> b749c572
settings:
  # Where folders and files will be created during a test run.
  tempDir: temp
  # When set to true `npm test` will not terminate but keep SSH forwarding open
  # and the spawned hosts alive, so that you can investigate them. ctrl-C will kill them.
  keepNodesRunning: false
  # Set this to a specific hash instead of null to use Docker artifacts from that commit.
  gitHash: null
  # Rather than writing all logs to individual files, dump everything on stdout
  logToStdout: false<|MERGE_RESOLUTION|>--- conflicted
+++ resolved
@@ -57,7 +57,6 @@
       armv7: true
     install:
       type: docker
-<<<<<<< HEAD
   - name: windows-1
     prepare:
       type: create-aws-ec2
@@ -72,35 +71,6 @@
       user: Administrator
     install:
       type: windows
-  # Disabled until Android setup is less flaky ..
-  # https://github.com/Actyx/Cosmos/issues/6651
-  #  - name: x86_64-android-emulator
-  #    prepare:
-  #      type: create-aws-ec2
-  #      # ubuntu 21.04 from 2021-04-22. To get latest use http://cloud-images.ubuntu.com/locator/ec2/.
-  #      ami: ami-0e793d1a6c23e9488
-  #      # cheapest aws bare metal instance
-  #      # needed to have direct access to /dev/kvm
-  #      instance: c5n.metal
-  #      user: ubuntu
-  #    install:
-  #      type: android
-=======
-  # Disabled due to https://github.com/Actyx/Cosmos/issues/6660
-  # - name: windows-1
-  #   prepare:
-  #     type: create-aws-ec2
-  #     # Windows Server 2019
-  #     # Note: This is a public AMI. The underlying image might be upgraded from
-  #     # time to time, thus the AMI's ID is going to change, and the old one is
-  #     # not accessible anymore.  If that happens, search for the current "Windows
-  #     # Server 2019 Base" Image in the AWS Marketplace
-  #     # https://aws.amazon.com/marketplace
-  #     ami: ami-05ced23e7b71d428c
-  #     instance: t2.large
-  #     user: Administrator
-  #   install:
-  #     type: windows
   - name: x86_64-android-emulator
     prepare:
       type: create-aws-ec2
@@ -112,7 +82,6 @@
       user: ubuntu
     install:
       type: android
->>>>>>> b749c572
 settings:
   # Where folders and files will be created during a test run.
   tempDir: temp
