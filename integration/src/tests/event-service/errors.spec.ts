import { RequestInit } from 'node-fetch'
import {
  ErrorCode,
  mkEventsPath,
  mkTrialHttpClient,
  OFFSETS_SEG,
  PUBLISH_SEG,
  QUERY_SEG,
  SUBSCRIBE_MONOTONIC_SEG,
  SUBSCRIBE_SEG,
} from '../../http-client'
import { run } from '../../util'

const postEndpoints = [[PUBLISH_SEG], [QUERY_SEG], [SUBSCRIBE_MONOTONIC_SEG], [SUBSCRIBE_SEG]]
const getEndpoints = [[OFFSETS_SEG]]

const expectErr = (errorCode: string, req: RequestInit) => async (segment: string) => {
  const runTest = async (httpEndpoint: string) => {
    const client = await mkTrialHttpClient(httpEndpoint)

    const response = client.fetch(mkEventsPath(segment), req)

    await expect(response).rejects.toEqual({
      code: errorCode,
      message: expect.any(String),
    })
  }

  await run(runTest)
}

// TODO: move tests to dedicated endpoint tests and assert messages
describe('event service', () => {
  describe('errors for endpoints', () => {
<<<<<<< HEAD
    describe('common errors', () => {
      // TODO:
      // - ERR_APP_UNAUTHORIZED
      // - ERR_APP_UNAUTHENTICATED
      const errors: [string, ErrorCode, RequestInit, ('get' | 'post')?][] = [
        [
          'the request body is malformed',
          'ERR_BAD_REQUEST',
          {
            headers: {
              Accept: 'application/json, application/x-ndjson',
              'Content-Type': 'application/json',
            },
            body: JSON.stringify({ 'malformed-body-key': 'malformed-body-value' }),
=======
    describe('user gets ERR_BAD_REQUEST', () => {
      it.each([...postEndpoints])(
        'should return error if body request is malformed for %p',
        expectErr('ERR_BAD_REQUEST', {
          headers: {
            Accept: 'application/json, application/x-ndjson',
            'Content-Type': 'application/json',
>>>>>>> fea37048
          },
          'post',
        ],
        [
          'the request method is not allowed',
          'ERR_METHOD_NOT_ALLOWED',
          {
            method: 'get',
          },
<<<<<<< HEAD
          'post',
        ],
        [
          'the request method is not allowed',
          'ERR_METHOD_NOT_ALLOWED',
          {
            method: 'post',
=======
        })

      it.each(getEndpoints)(
        'should return error if endpoint method is GET and instead user uses POST for %p',
        mk('post'),
      )

      it.each(postEndpoints)(
        'should return error if endpoint method is POST and instead user uses GET for %p',
        mk('get'),
      )
    })

    describe('user gets ERR_NOT_ACCEPTABLE', () => {
      const mk = (method: 'post' | 'get') =>
        expectErr('ERR_NOT_ACCEPTABLE', {
          method,
          headers: {
            Accept: 'invalid',
            'Content-Type': 'application/json',
>>>>>>> fea37048
          },
          'get',
        ],
        [
          'the server cannot produce a response matching the list of acceptable content types',
          'ERR_NOT_ACCEPTABLE',
          { headers: { Accept: 'invalid' } },
        ],
        [
          'the server does not support the provided authorization type',
          'ERR_UNSUPPORTED_AUTH_TYPE',
          { headers: { Authorization: 'Bierer 123' } },
        ],
      ]
      for (const [msg, code, reqInit, method] of errors) {
        describe(`should return ${code} if ${msg}`, () => {
          if (!method || method === 'get') {
            for (const [getEndpoint] of getEndPoints) {
              it(`GET ${getEndpoint}`, () =>
                expectErr(code, { method: 'get', ...reqInit })(getEndpoint))
            }
          }
          if (!method || method === 'post') {
            for (const [postEndpoint] of postEndPoints) {
              it(`POST ${postEndpoint}`, () =>
                expectErr(code, { method: 'post', ...reqInit })(postEndpoint))
            }
          }
        })
<<<<<<< HEAD
      }
=======

      it.each([...getEndpoints])(
        'should return error if server cannot produce a response matching the list of acceptable values defined in the request for %p',
        mk('get'),
      )
      it.each([...postEndpoints])(
        'should return error if server cannot produce a response matching the list of acceptable values defined in the request for %p',
        mk('post'),
      )
>>>>>>> fea37048
    })
  })
})<|MERGE_RESOLUTION|>--- conflicted
+++ resolved
@@ -32,7 +32,6 @@
 // TODO: move tests to dedicated endpoint tests and assert messages
 describe('event service', () => {
   describe('errors for endpoints', () => {
-<<<<<<< HEAD
     describe('common errors', () => {
       // TODO:
       // - ERR_APP_UNAUTHORIZED
@@ -47,15 +46,6 @@
               'Content-Type': 'application/json',
             },
             body: JSON.stringify({ 'malformed-body-key': 'malformed-body-value' }),
-=======
-    describe('user gets ERR_BAD_REQUEST', () => {
-      it.each([...postEndpoints])(
-        'should return error if body request is malformed for %p',
-        expectErr('ERR_BAD_REQUEST', {
-          headers: {
-            Accept: 'application/json, application/x-ndjson',
-            'Content-Type': 'application/json',
->>>>>>> fea37048
           },
           'post',
         ],
@@ -65,7 +55,6 @@
           {
             method: 'get',
           },
-<<<<<<< HEAD
           'post',
         ],
         [
@@ -73,28 +62,6 @@
           'ERR_METHOD_NOT_ALLOWED',
           {
             method: 'post',
-=======
-        })
-
-      it.each(getEndpoints)(
-        'should return error if endpoint method is GET and instead user uses POST for %p',
-        mk('post'),
-      )
-
-      it.each(postEndpoints)(
-        'should return error if endpoint method is POST and instead user uses GET for %p',
-        mk('get'),
-      )
-    })
-
-    describe('user gets ERR_NOT_ACCEPTABLE', () => {
-      const mk = (method: 'post' | 'get') =>
-        expectErr('ERR_NOT_ACCEPTABLE', {
-          method,
-          headers: {
-            Accept: 'invalid',
-            'Content-Type': 'application/json',
->>>>>>> fea37048
           },
           'get',
         ],
@@ -112,31 +79,19 @@
       for (const [msg, code, reqInit, method] of errors) {
         describe(`should return ${code} if ${msg}`, () => {
           if (!method || method === 'get') {
-            for (const [getEndpoint] of getEndPoints) {
+            for (const [getEndpoint] of getEndpoints) {
               it(`GET ${getEndpoint}`, () =>
                 expectErr(code, { method: 'get', ...reqInit })(getEndpoint))
             }
           }
           if (!method || method === 'post') {
-            for (const [postEndpoint] of postEndPoints) {
+            for (const [postEndpoint] of postEndpoints) {
               it(`POST ${postEndpoint}`, () =>
                 expectErr(code, { method: 'post', ...reqInit })(postEndpoint))
             }
           }
         })
-<<<<<<< HEAD
       }
-=======
-
-      it.each([...getEndpoints])(
-        'should return error if server cannot produce a response matching the list of acceptable values defined in the request for %p',
-        mk('get'),
-      )
-      it.each([...postEndpoints])(
-        'should return error if server cannot produce a response matching the list of acceptable values defined in the request for %p',
-        mk('post'),
-      )
->>>>>>> fea37048
     })
   })
 })