import { mkESFromTrial, SubscribeResponse } from '../../http-client'
import { run } from '../../util'
import { genericCommunicationTimeout, mySuite, publishRandom, testName } from './utils.support.test'

describe('event service', () => {
  describe('subscribe', () => {
    it('should publish an event and find it in an event stream', () =>
      run(async (x) => {
        const es = await mkESFromTrial(x)
        const pub1 = await publishRandom(es)
<<<<<<< HEAD
        const data: SubscribeResponse[] = []
        await new Promise((resolve, reject) => {
          es.subscribe({ query: `FROM '${mySuite()}' & '${testName()}' & isLocal` }, (x) => {
            data.push(x)
          })
            .then(resolve)
            .catch(reject)
          setTimeout(resolve, genericCommunicationTimeout)
        })
        expect(data).toMatchObject([
          pub1,
          { type: 'offsets', offsets: { [pub1.stream]: expect.any(Number) } },
        ])
=======

        const ev = await new Promise<SubscribeResponse>((resolve, reject) => {
          es.subscribe({ query: `FROM '${mySuite()}' & '${testName()}' & isLocal` }, resolve).catch(
            reject,
          )
          setTimeout(reject, genericCommunicationTimeout)
        })

        expect(ev.appId).toEqual('com.example.my-app')
        expect(ev).toMatchObject(pub1)
>>>>>>> 8f4bceed
      }))

    it('should start an event stream and find a published event', () =>
      run(async (x) => {
        const es = await mkESFromTrial(x)
<<<<<<< HEAD
        const pub1 = await publishRandom(es)
        const data: SubscribeResponse[] = []
        const done = new Promise((resolve, reject) => {
          es.subscribe({ query: `FROM '${mySuite()}' & '${testName()}' & isLocal` }, (x) => {
            data.push(x)
          })
            .then(resolve)
            .catch(reject)
          setTimeout(resolve, genericCommunicationTimeout)
        })
        const pub2 = await publishRandom(es)
        await done
        expect(data).toMatchObject([
          pub1,
          { type: 'offsets', offsets: { [pub1.stream]: expect.any(Number) } },
          pub2,
        ])
=======

        const done = new Promise<SubscribeResponse>((resolve, reject) => {
          es.subscribe({ query: `FROM '${mySuite()}' & '${testName()}' & isLocal` }, resolve).catch(
            reject,
          )
          setTimeout(reject, genericCommunicationTimeout)
        })

        const pub1 = await publishRandom(es)
        const ev = await done

        expect(ev.appId).toEqual('com.example.my-app')
        expect(ev).toMatchObject(pub1)
>>>>>>> 8f4bceed
      }))
  })
})<|MERGE_RESOLUTION|>--- conflicted
+++ resolved
@@ -8,46 +8,34 @@
       run(async (x) => {
         const es = await mkESFromTrial(x)
         const pub1 = await publishRandom(es)
-<<<<<<< HEAD
         const data: SubscribeResponse[] = []
         await new Promise((resolve, reject) => {
           es.subscribe({ query: `FROM '${mySuite()}' & '${testName()}' & isLocal` }, (x) => {
             data.push(x)
-          })
-            .then(resolve)
-            .catch(reject)
+            if (data.length == 2) {
+              resolve()
+            }
+          }).catch(reject)
           setTimeout(resolve, genericCommunicationTimeout)
         })
         expect(data).toMatchObject([
           pub1,
           { type: 'offsets', offsets: { [pub1.stream]: expect.any(Number) } },
         ])
-=======
-
-        const ev = await new Promise<SubscribeResponse>((resolve, reject) => {
-          es.subscribe({ query: `FROM '${mySuite()}' & '${testName()}' & isLocal` }, resolve).catch(
-            reject,
-          )
-          setTimeout(reject, genericCommunicationTimeout)
-        })
-
-        expect(ev.appId).toEqual('com.example.my-app')
-        expect(ev).toMatchObject(pub1)
->>>>>>> 8f4bceed
       }))
 
     it('should start an event stream and find a published event', () =>
       run(async (x) => {
         const es = await mkESFromTrial(x)
-<<<<<<< HEAD
         const pub1 = await publishRandom(es)
         const data: SubscribeResponse[] = []
         const done = new Promise((resolve, reject) => {
           es.subscribe({ query: `FROM '${mySuite()}' & '${testName()}' & isLocal` }, (x) => {
             data.push(x)
-          })
-            .then(resolve)
-            .catch(reject)
+            if (data.length == 3) {
+              resolve()
+            }
+          }).catch(reject)
           setTimeout(resolve, genericCommunicationTimeout)
         })
         const pub2 = await publishRandom(es)
@@ -57,21 +45,6 @@
           { type: 'offsets', offsets: { [pub1.stream]: expect.any(Number) } },
           pub2,
         ])
-=======
-
-        const done = new Promise<SubscribeResponse>((resolve, reject) => {
-          es.subscribe({ query: `FROM '${mySuite()}' & '${testName()}' & isLocal` }, resolve).catch(
-            reject,
-          )
-          setTimeout(reject, genericCommunicationTimeout)
-        })
-
-        const pub1 = await publishRandom(es)
-        const ev = await done
-
-        expect(ev.appId).toEqual('com.example.my-app')
-        expect(ev).toMatchObject(pub1)
->>>>>>> 8f4bceed
       }))
   })
 })