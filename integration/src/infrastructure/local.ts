--- conflicted
+++ resolved
@@ -90,14 +90,7 @@
 
   // exposing the ports and then using -P to use random (free) ports, avoiding trouble
   const command =
-<<<<<<< HEAD
-    'docker run -d --rm -e AX_DEV_MODE=1 -e ENABLE_DEBUG_LOGS=1 -v /data --privileged ' +
-    '--expose 4001 --expose 4458 --expose 4454 -P ' +
-=======
-    'docker run -d --rm -v /data ' +
-    '--expose 4001 --expose 4458 --expose 4454 --expose 4243 -P ' +
->>>>>>> 1a9c3846
-    image
+    'docker run -d --rm -v /data ' + '--expose 4001 --expose 4458 --expose 4454 -P ' + image
 
   const dockerRun = await execa.command(command)
   const container = dockerRun.stdout
