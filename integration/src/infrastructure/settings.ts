--- conflicted
+++ resolved
@@ -5,10 +5,10 @@
 import path from 'path'
 import https from 'https'
 import { ensureDirSync } from 'fs-extra'
-<<<<<<< HEAD
 import * as t from 'io-ts'
 import { DockerPlatform, archToDockerPlatform } from './linux'
 import { rightOrThrow } from './rightOrThrow'
+import { tmpdir } from 'os'
 
 const DockerSingleManifest = t.type({
   digest: t.string,
@@ -20,9 +20,6 @@
   manifests: t.array(DockerSingleManifest),
 })
 type DockerManifest = t.TypeOf<typeof DockerManifest>
-=======
-import { tmpdir } from 'os'
->>>>>>> f8979763
 
 export const settings = (): Settings => (<MyGlobal>global).axNodeSetup.settings
 
